import { Client } from "$mysql/mod.ts";
import { SRC20_BALANCE_TABLE, SRC20_TABLE, TTL_CACHE } from "constants";
import { handleSqlQueryWithCache } from "utils/cache.ts";
import { BigFloat } from "bigfloat/mod.ts";

export class Src20Class {
  static async get_total_valid_src20_tx_with_client(client: Client) {
    return await handleSqlQueryWithCache(
      client,
      `
    SELECT COUNT(*) AS total
    FROM ${SRC20_TABLE}
    `,
      [],
      1000 * 60 * 2,
    );
  }

  static async get_total_valid_src20_tx_from_block_with_client(
    client: Client,
    block_index: number,
  ) {
    return await handleSqlQueryWithCache(
      client,
      `
    SELECT COUNT(*) AS total
    FROM ${SRC20_TABLE}
    WHERE block_index = ?
    `,
      [block_index],
      1000 * 60 * 2,
    );
  }

  static async get_total_valid_src20_tx_from_block_by_tick_with_client(
    client: Client,
    block_index: number,
    tick: string,
  ) {
    return await handleSqlQueryWithCache(
      client,
      `
    SELECT COUNT(*) AS total
    FROM ${SRC20_TABLE}
    WHERE block_index = ? AND tick = CONVERT(? USING utf8mb4) COLLATE utf8mb4_0900_as_ci
    `,
      [block_index, tick],
      1000 * 60 * 2,
    );
  }

  static async get_valid_src20_tx_with_client(
    client: Client,
    limit = 1000,
    page = 0,
  ) {
    const offset = limit && page ? Number(limit) * (Number(page) - 1) : 0;
    return await handleSqlQueryWithCache(
      client,
      `
        SELECT 
            src20.*,
            creator_info.creator as creator_name,
            destination_info.creator as destination_name
        FROM 
            ${SRC20_TABLE} src20
        LEFT JOIN 
            creator creator_info ON src20.creator = creator_info.address
        LEFT JOIN 
            creator destination_info ON src20.destination = destination_info.address
        ORDER BY 
            src20.tx_index
        ${limit ? `LIMIT ? OFFSET ?` : ""};
        `,
      [limit, offset],
      1000 * 60 * 2,
    );
  }

  static async get_valid_src20_tx_from_block_with_client(
    client: Client,
    block_index: number,
    limit = 1000,
    page = 0,
  ) {
    const offset = limit && page ? Number(limit) * (Number(page) - 1) : 0;
    return await handleSqlQueryWithCache(
      client,
      `
        SELECT 
            src20.*,
            creator_info.creator as creator_name,
            destination_info.creator as destination_name
        FROM
            ${SRC20_TABLE} src20
        LEFT JOIN 
            creator creator_info ON src20.creator = creator_info.address
        LEFT JOIN
            creator destination_info ON src20.destination = destination_info.address
        WHERE src20.block_index = ?
        ORDER BY
            src20.tx_index
        ${limit ? `LIMIT ? OFFSET ?` : ""};
        `,
      [block_index, limit, offset],
      1000 * 60 * 2,
    );
  }

  static async get_valid_src20_tx_from_block_by_tick_with_client(
    client: Client,
    block_index: number,
    tick: string,
    limit = 1000,
    page = 0,
  ) {
    const offset = limit && page ? Number(limit) * (Number(page) - 1) : 0;
    return await handleSqlQueryWithCache(
      client,
      `
        SELECT 
            src20.*,
            creator_info.creator as creator_name,
            destination_info.creator as destination_name
        FROM
            ${SRC20_TABLE} src20
        LEFT JOIN 
            creator creator_info ON src20.creator = creator_info.address
        LEFT JOIN
            creator destination_info ON src20.destination = destination_info.address
        WHERE src20.block_index = ? AND src20.tick = CONVERT(? USING utf8mb4) COLLATE utf8mb4_0900_as_ci
        ORDER BY
            src20.tx_index
        ${limit ? `LIMIT ? OFFSET ?` : ""};
        `,
      [block_index, tick, limit, offset],
      1000 * 60 * 2,
    );
  }

  static async get_total_valid_src20_tx_by_tick_with_client(
    client: Client,
    tick: string,
  ) {
    return await handleSqlQueryWithCache(
      client,
      `
        SELECT COUNT(*) AS total
        FROM ${SRC20_TABLE}
        WHERE tick COLLATE utf8mb4_0900_as_ci = ?
        `,
      [tick],
      1000 * 60 * 2,
    );
  }

  static async get_total_valid_src20_tx_by_tick_with_op_with_client(
    client: Client,
    tick: string,
    op = "DEPLOY",
  ) {
    return await handleSqlQueryWithCache(
      client,
      `
        SELECT COUNT(*) AS total
        FROM ${SRC20_TABLE}
        WHERE tick COLLATE utf8mb4_0900_as_ci = ?
        AND op = ?
        `,
      [tick, op],
      1000 * 60 * 2,
    );
  }

<<<<<<< HEAD
=======
  static async get_valid_src20_tx_by_tick_with_op_with_client(
    client: Client,
    tick: string,
    op = "DEPLOY",
    limit = 1000,
    page = 0,
    order = "ASC",
  ) {
    const offset = limit && page ? Number(limit) * (Number(page) - 1) : 0;
    return await handleSqlQueryWithCache(
      client,
      `
        SELECT
            src20.*,
            creator_info.creator as creator_name,
            destination_info.creator as destination_name
        FROM 
            ${SRC20_TABLE} src20
        LEFT JOIN 
            creator creator_info ON src20.creator = creator_info.address
        LEFT JOIN 
            creator destination_info ON src20.destination = destination_info.address
        WHERE 
            src20.tick COLLATE utf8mb4_0900_as_ci = ?
            AND src20.op = ?
        ORDER BY 
            src20.tx_index ${order}
        ${limit ? `LIMIT ? OFFSET ?` : ""};
        `,
      [tick, op, limit, offset],
      1000 * 60 * 2,
    );
  }

>>>>>>> ad910cc1
  static async get_valid_src20_tx_by_tick_with_client(
    client: Client,
    tick: string,
    limit = 1000,
    page = 0,
  ) {
    const offset = limit && page ? Number(limit) * (Number(page) - 1) : 0;
    return await handleSqlQueryWithCache(
      client,
      `
        SELECT 
            src20.*,
            creator_info.creator as creator_name,
            destination_info.creator as destination_name
        FROM 
            ${SRC20_TABLE} src20
        LEFT JOIN 
            creator creator_info ON src20.creator = creator_info.address
        LEFT JOIN 
            creator destination_info ON src20.destination = destination_info.address
        WHERE 
            src20.tick COLLATE utf8mb4_0900_as_ci = ?
        ORDER BY 
            src20.tx_index
        ${limit ? `LIMIT ? OFFSET ?` : ""};
        `,
      [tick, limit, offset],
      1000 * 60 * 2,
    );
  }

  static async get_total_valid_src20_tx_by_op_with_client(
    client: Client,
    op = "DEPLOY",
    limit = 1000,
    page = 0,
  ) {
    const offset = limit && page ? Number(limit) * (Number(page) - 1) : 0;
    return await handleSqlQueryWithCache(
      client,
      `
        SELECT COUNT(*) AS total
        FROM ${SRC20_TABLE}
        WHERE op = ?
        ORDER BY tx_index
        ${limit ? `LIMIT ? OFFSET ?` : ""};
        `,
      [op, limit, offset],
      1000 * 60 * 2,
    );
  }

  static async get_valid_src20_tx_by_op_with_client(
    client: Client,
    op = "DEPLOY",
    limit = 1000,
    page = 0,
  ) {
    const offset = limit && page ? Number(limit) * (Number(page) - 1) : 0;
    return await handleSqlQueryWithCache(
      client,
      `
        SELECT 
            (@row_number:=@row_number + 1) AS row_num,
            src20.*,
            creator_info.creator as creator_name,
            destination_info.creator as destination_name
        FROM 
            ${SRC20_TABLE} src20
        LEFT JOIN 
            creator creator_info ON src20.creator = creator_info.address
        LEFT JOIN 
            creator destination_info ON src20.destination = destination_info.address
        CROSS JOIN
            (SELECT @row_number := ? - 1) AS init
        WHERE 
            src20.op = ?
        ORDER BY 
            src20.tx_index
        ${limit ? `LIMIT ? OFFSET ?` : ""};
        `,
      [offset, op, limit, offset],
      1000 * 60 * 2,
    );
  }

  static async get_valid_src20_deploy_by_tick_with_client(
    client: Client,
    tick: string,
  ) {
    return await handleSqlQueryWithCache(
      client,
      `
        SELECT 
            src20.*,
            creator_info.creator as creator_name,
            destination_info.creator as destination_name
        FROM 
            ${SRC20_TABLE} src20
        LEFT JOIN 
            creator creator_info ON src20.creator = creator_info.address
        LEFT JOIN 
            creator destination_info ON src20.destination = destination_info.address
        WHERE 
            src20.op = 'DEPLOY'
        AND src20.tick = ?
        `,
      [tick],
      1000 * 60 * 2,
    );
  }

  static async get_valid_src20_tx_by_tx_hash_with_client(
    client: Client,
    tx_hash: string,
  ) {
    return await handleSqlQueryWithCache(
      client,
      `
        SELECT
            src20.*,
            creator_info.creator as creator_name,
            destination_info.creator as destination_name
        FROM
            ${SRC20_TABLE} src20
        LEFT JOIN
            creator creator_info ON src20.creator = creator_info.address
        LEFT JOIN
            creator destination_info ON src20.destination = destination_info.address
        WHERE
            src20.tx_hash = ?
        `,
      [tx_hash],
      1000 * 60 * 2,
    );
  }

  static async get_total_valid_src20_tx_by_address_with_client(
    client: Client,
    address: string,
  ) {
    return await handleSqlQueryWithCache(
      client,
      `
        SELECT COUNT(*) AS total
        FROM ${SRC20_TABLE}
        WHERE address = ?
        `,
      [address],
      1000 * 60 * 2,
    );
  }

  static async get_valid_src20_tx_by_address_with_client(
    client: Client,
    address: string,
    limit = 1000,
    page = 0,
  ) {
    const offset = limit && page ? Number(limit) * (Number(page) - 1) : 0;
    return await handleSqlQueryWithCache(
      client,
      `
        SELECT 
            src20.*,
            creator_info.creator as creator_name,
            destination_info.creator as destination_name
        FROM 
            ${SRC20_TABLE} src20
        LEFT JOIN 
            creator creator_info ON src20.creator = creator_info.address
        LEFT JOIN 
            creator destination_info ON src20.destination = destination_info.address
        WHERE 
            (src20.creator = ? OR src20.destination = ?)
        ORDER BY 
            src20.tx_index
        ${limit ? `LIMIT ? OFFSET ?` : ""};
        `,
      [address, address, limit, offset],
      1000 * 60 * 2,
    );
  }

  static async get_total_valid_src20_tx_by_address_and_tick_with_client(
    client: Client,
    address: string,
    tick: string,
  ) {
    return await handleSqlQueryWithCache(
      client,
      `
        SELECT COUNT(*) AS total
        FROM ${SRC20_TABLE}
        WHERE address = ?
        AND tick = ?
        `,
      [address, tick],
      1000 * 60 * 2,
    );
  }

  static async get_valid_src20_tx_by_address_and_tick_with_client(
    client: Client,
    address: string,
    tick: string,
    limit = 1000,
    page = 0,
  ) {
    const offset = limit && page ? Number(limit) * (Number(page) - 1) : 0;
    return await handleSqlQueryWithCache(
      client,
      `
        SELECT 
            src20.*,
            creator_info.creator as creator_name,
            destination_info.creator as destination_name
        FROM 
            ${SRC20_TABLE} src20
        LEFT JOIN 
            creator creator_info ON src20.creator = creator_info.address
        LEFT JOIN 
            creator destination_info ON src20.destination = destination_info.address
        WHERE 
            (src20.creator = ? OR src20.destination = ?)
        AND src20.tick = ?
        ORDER BY 
            src20.tx_index
        ${limit ? `LIMIT ? OFFSET ?` : ""};
        `,
      [address, address, tick, limit, offset],
      1000 * 60 * 2,
    );
  }

  static async get_src20_balance_by_address_with_client(
    client: Client,
    address: string,
    limit = 1000,
    page = 0,
  ) {
    const offset = limit && page ? Number(limit) * (Number(page) - 1) : 0;
    return await handleSqlQueryWithCache(
      client,
      `
        SELECT id,address,p,tick,amt,block_time,last_update
        FROM ${SRC20_BALANCE_TABLE}
        WHERE address = ?
        ${limit ? `LIMIT ? OFFSET ?` : ""};
        `,
      [address, limit, offset],
      1000 * 60 * 2,
    );
  }

  static async get_src20_balance_by_address_and_tick_with_client(
    client: Client,
    address: string,
    tick: string,
  ) {
    return await handleSqlQueryWithCache(
      client,
      `
        SELECT id,address,p,tick,amt,block_time,last_update
        FROM ${SRC20_BALANCE_TABLE}
        WHERE address = ?
        AND tick = ?;
        `,
      [address, tick],
      1000 * 60 * 2,
    );
  }

  static async get_src20_holders_by_tick_with_client(
    client: Client,
    tick: string,
    amt = 1,
    limit = 1000,
    page = 0,
  ) {
    const offset = limit && page ? Number(limit) * (Number(page) - 1) : 0;
    return await handleSqlQueryWithCache(
      client,
      `
        SELECT id,address,p,tick,amt,block_time,last_update
        FROM ${SRC20_BALANCE_TABLE}
        WHERE tick = ?
        AND amt >= ?
        ORDER BY amt DESC
        ${limit ? `LIMIT ? OFFSET ?` : ""};
        `,
      [tick, amt, limit, offset],
      1000 * 60 * 2,
    );
  }

  static async get_total_src20_holders_by_tick_with_client(
    client: Client,
    tick: string,
    amt = 1,
  ) {
    return await handleSqlQueryWithCache(
      client,
      `
        SELECT COUNT(*) AS total
        FROM ${SRC20_BALANCE_TABLE}
        WHERE tick = ?
        AND amt >= ?;
        `,
      [tick, amt],
      1000 * 60 * 2,
    );
  }

  static async get_src20_minting_progress_by_tick_with_client(
    client: Client,
    tick: string,
  ) {
    const max_supply_data = await handleSqlQueryWithCache(
      client,
      `
        SELECT max, deci, lim
        FROM ${SRC20_TABLE}
        WHERE tick = ?
        AND op = 'DEPLOY';
        `,
      [tick],
      0,
    );
    const max_supply = new BigFloat(max_supply_data.rows[0]["max"]);
    const decimals = parseInt(max_supply_data.rows[0]["deci"]);
    const limit = parseInt(max_supply_data.rows[0]["lim"]);

    const total_mints_data = await handleSqlQueryWithCache(
      client,
      `
        SELECT COUNT(*) as total
        FROM ${SRC20_TABLE}
        WHERE tick = ?
        AND op = 'MINT';
        `,
      [tick],
      0,
    );

    const total_mints = parseInt(total_mints_data.rows[0]["total"]);

    const total_minted_data = await handleSqlQueryWithCache(
      client,
      `
        SELECT SUM(amt) as total
        FROM ${SRC20_BALANCE_TABLE}
        WHERE tick = ?
        `,
      [tick],
      0,
    );

    const total_minted = new BigFloat(total_minted_data.rows[0]["total"]);

    const progress = parseFloat(
      total_minted.div(max_supply).mul(100),
    ).toFixed(3);

    return {
      max_supply: max_supply.toString(),
      total_minted: total_minted.toString(),
      total_mints: total_mints,
      progress,
      decimals,
      limit,
    };
  }
}<|MERGE_RESOLUTION|>--- conflicted
+++ resolved
@@ -172,8 +172,6 @@
     );
   }
 
-<<<<<<< HEAD
-=======
   static async get_valid_src20_tx_by_tick_with_op_with_client(
     client: Client,
     tick: string,
@@ -208,7 +206,6 @@
     );
   }
 
->>>>>>> ad910cc1
   static async get_valid_src20_tx_by_tick_with_client(
     client: Client,
     tick: string,
