--- conflicted
+++ resolved
@@ -270,46 +270,33 @@
                         class="flex gap-4 text-sm md:text-xl uppercase"
                       >
                         {convertToEmoji(src20.tick)}
+                        <div className="flex gap-2">
+                          {src20.email && (
+                            <img
+                              width="18px"
+                              src="/img/src20/details/EnvelopeSimple.svg"
+                            />
+                          )}
+                          {src20.web && (
+                            <img
+                              width="18px"
+                              src="/img/src20/details/Globe.svg"
+                            />
+                          )}
+                          {src20.tg && (
+                            <img
+                              width="18px"
+                              src="/img/src20/details/TelegramLogo.svg"
+                            />
+                          )}
+                          {src20.x && (
+                            <img
+                              width="18px"
+                              src="/img/src20/details/XLogo.svg"
+                            />
+                          )}
+                        </div>
                       </a>
-<<<<<<< HEAD
-                      <p className="text-xs md:text-lg text-[#666666] font-light">
-                        SUPPLY{" "}
-                        <span className="font-bold text-[#999999]">
-                          {Number(src20.max).toLocaleString()}
-                        </span>
-                      </p>
-                    </div>
-                    <div className="flex justify-between">
-                      <p className="text-xs md:text-lg text-[#666666] font-light">
-                        MARKETCAP{" "}
-                        <span className="font-bold text-[#999999]">
-                          {Number(src20.mcap).toFixed(2).toLocaleString()}
-                        </span>
-                      </p>
-                      <p className="text-xs md:text-lg text-[#666666] font-light">
-                        CREATOR{" "}
-                        <span className="font-bold text-[#999999]">
-                          {src20.destination_name
-                            ? src20.destination_name
-                            : abbreviateAddress(src20.destination)}
-                        </span>
-                      </p>
-                    </div>
-                    <div class="flex justify-between">
-                      <p className="text-xs md:text-lg text-[#666666] font-light">
-                        PRICE{" "}
-                        <span className="font-bold text-[#999999]">
-                          {Number(src20.floor_unit_price).toFixed(10)
-                            .toLocaleString()}
-                        </span>
-                      </p>
-                      <p className="text-xs md:text-lg text-[#666666] font-light">
-                        HOLDERS{" "}
-                        <span className="font-bold text-[#999999]">
-                          {Number(src20.holders).toLocaleString()}
-                        </span>
-                      </p>
-=======
                     </div>
                     <div className="flex flex-col justify-start gap-1">
                       {progress == "100"
@@ -344,7 +331,6 @@
                             </div>
                           </div>
                         )}
->>>>>>> 463e448b
                     </div>
                   </div>
                 </div>
