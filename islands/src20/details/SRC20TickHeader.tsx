import { useState } from "preact/hooks";
import { unicodeEscapeToEmoji } from "$lib/utils/emojiUtils.ts";
import {
  Deployment,
  MarketListingSummary,
  MintStatus,
} from "$types/index.d.ts";
import {
  abbreviateAddress,
  formatDate,
  formatNumber,
} from "$lib/utils/formatUtils.ts";
import { SRC20SearchClient } from "$islands/src20/SRC20Search.tsx";

export interface SRC20TickHeaderProps {
  deployment: Deployment & {
    email?: string;
    web?: string;
    tg?: string;
    x?: string;
  };
  _mintStatus: MintStatus;
  _totalMints: number;
  _totalTransfers: number;
  marketInfo?: MarketListingSummary;
  _align?: "left" | "center" | "right";
}

function StatItem(
  { label, value, direction, currency, align = "left", large = false }: {
    label: string;
    value: string | number;
    currency?: string;
    direction: string;
    align?: "left" | "center" | "right";
    large?: boolean;
  },
) {
  const alignmentClass = {
    left: "text-left",
    center: "text-center",
    right: "text-right",
  }[align];

  return (
    <div
      class={`flex ${
        direction === "col"
          ? "flex-col -space-y-1"
          : "gap-1.5 items-center justify-end"
      } ${alignmentClass}`}
    >
      <p
        class={`${
          large ? "text-base mobileLg:text-lg" : "text-sm mobileLg:text-base"
        } font-light text-stamp-grey-darker uppercase`}
      >
        {label}
      </p>
      <p
        class={`${
          large
            ? "text-3xl mobileLg:text-4xl font-black -mt-0.5"
            : "text-sm mobileLg:text-base"
        } ${
          direction === "col"
            ? "text-stamp-grey-light"
            : "text-stamp-grey-light"
        }`}
      >
        {value}
        {currency
          ? (
            <span class="font-light">
              &nbsp;{currency}
            </span>
          )
          : ""}
      </p>
    </div>
  );
}

export function SRC20TickHeader({
  deployment,
  marketInfo,
}: SRC20TickHeaderProps) {
  const [isSearchOpen, setIsSearchOpen] = useState(false);
<<<<<<< HEAD

=======
  console.log("market===>", marketInfo);
>>>>>>> d182995b
  const tickValue = deployment.tick
    ? (() => {
      console.log("Original tick:", deployment.tick);
      const converted = unicodeEscapeToEmoji(deployment.tick);
      console.log("Converted tick:", converted);
      return converted;
    })()
    : "N/A";
  const deployDate = formatDate(new Date(deployment.block_time), {
    month: "short",
    year: "numeric",
  });

  // Provide default values for marketInfo properties
  const floorUnitPriceBTC = marketInfo?.floor_unit_price ?? 0;
  const sum1dBTC = marketInfo?.sum_1d ?? 0;
  const mcapBTC = marketInfo?.mcap ?? 0;

  // Convert floorUnitPrice from BTC to Satoshis
  const floorUnitPriceSats = Math.round(floorUnitPriceBTC * 1e8);

  // Format BTC values to 8 decimal places
  const sum1dBTCFormatted = formatNumber(sum1dBTC, 4);
  const sum7dBTCFormatted = formatNumber(sum1dBTC * 7, 4);
  const mcapBTCFormatted = formatNumber(mcapBTC, 4);

  // Format Satoshi value with commas (no decimals needed)
  const floorUnitPriceSatsFormatted = floorUnitPriceSats.toLocaleString();

  const titleGreyLDClassName =
    "inline-block text-3xl mobileMd:text-4xl mobileLg:text-5xl font-black gray-gradient1";

  return (
    <>
      <SRC20SearchClient
        open2={isSearchOpen}
        handleOpen2={setIsSearchOpen}
        showButton={false}
      />

      <div class="flex w-full flex-col gap-6">
        <div class="relative w-full flex flex-wrap gap-3 mobileMd:gap-6 p-3 mobileMd:p-6 dark-gradient rounded-lg">
          <div class="flex flex-row w-full">
            <div className="flex gap-[18px] mobileMd:gap-[30px]">
              <img
                src={`/content/${deployment.tx_hash}.svg`}
                class="max-w-[83px] mobileMd:max-w-[91px] mobileLg:max-w-[103px] rounded relative z-10"
                alt={`${deployment.tick} token image`}
                loading="lazy"
              />
              <div class="relative z-10">
                <div class="flex">
                  <p class={titleGreyLDClassName + " uppercase"}>
                    {tickValue}
                  </p>
                  <div class="flex gap-3 items-center">
                    {deployment.email && (
                      <a href={deployment.email} target="_blank">
                        <img src="/img/src20/details/EnvelopeSimple.svg" />
                      </a>
                    )}
                    {deployment.web && (
                      <a href={deployment.web} target="_blank">
                        <img src="/img/src20/details/Globe.svg" />
                      </a>
                    )}
                    {deployment.tg && (
                      <a href={deployment.tg} target="_blank">
                        <img src="/img/src20/details/TelegramLogo.svg" />
                      </a>
                    )}
                    {deployment.x && (
                      <a href={deployment.x} target="_blank">
                        <img src="/img/src20/details/XLogo.svg" />
                      </a>
                    )}
                  </div>
                </div>
                <p class="text-base mobileLg:text-lg font-light text-stamp-grey-darker uppercase pt-1.5">
                  CREATOR
                </p>
                <p className="text-xl mobileLg:text-2xl font-black gray-gradient3 -mt-1">
                  {deployment.creator_name ||
                    abbreviateAddress(deployment.destination)}
                </p>
              </div>
            </div>
            <div class="flex flex-col gap-0 justify-end ml-auto">
              <div class="hidden mobileLg:flex flex-col ml-20 mb-0 -space-y-0.5 items-center">
                <StatItem
                  label="DEPLOY"
                  value={deployDate.toUpperCase()}
                  direction="row"
                  align="center"
                />
                <StatItem
                  label="BLOCK #"
                  value={deployment.block_index}
                  direction="row"
                  align="center"
                />
                <StatItem
                  label="TX ID"
                  value={abbreviateAddress(deployment.tx_hash)}
                  direction="row"
                  align="center"
                />
              </div>
            </div>

            <div class="flex flex-col gap-0 justify-end items-end ml-auto">
              <div class="flex flex-col -space-y-0.5 text-right">
                <StatItem
                  label="DECIMALS"
                  value={deployment.deci}
                  direction="row"
                />
                <StatItem
                  label="LIMIT"
                  value={formatNumber(deployment.lim, 0)}
                  direction="row"
                />
                <div class="hidden">
                  <StatItem
                    label="SUPPLY"
                    value={formatNumber(deployment.max, 0)}
                    direction="col"
                    align="right"
                    large
                  />
                </div>
                <div>
                  <StatItem
                    label="SUPPLY"
                    value={formatNumber(deployment.max, 0)}
                    direction="row"
                    align="right"
                  />
                </div>
              </div>
            </div>
          </div>
          {
            /*
          <p class="text-sm text-[#CCCCCC] font-medium">
            This is an SRC-20 token, there are many like it, but this one is{" "}
            {deployment.tick.toUpperCase()}. This was deployed on block{" "}
            {deployment.block_index}{" "}
            without a description on the deploy. We hope you enjoy.
          </p>
          */
          }
        </div>

        {/* Market Information */}
        <div class="flex flex-col dark-gradient rounded-lg p-3 mobileMd:p-6">
          <div className="flex flex-col">
            <StatItem
              label="MARKET CAP"
              value={mcapBTCFormatted}
              currency="BTC"
              direction="col"
              large
            />
          </div>
          <div class="flex flex-wrap justify-between pt-3 mobileLg:pt-6">
            <StatItem
              label="24H VOLUME"
              value={sum1dBTCFormatted}
              currency="BTC"
              direction="col"
              align="left"
            />
            <StatItem
              label="3 DAY VOLUME"
              value="N/A" // FIXME: not available from API request
              currency="BTC"
              direction="col"
              align="center"
            />
            <StatItem
              label="7 DAY VOLUME"
              value={sum7dBTCFormatted}
              currency="BTC"
              direction="col"
              align="right"
            />
          </div>

          <div class="flex flex-wrap justify-between pt-1.5 mobileLg:pt-3">
            <StatItem
              label="PRICE"
              value={floorUnitPriceSatsFormatted}
              currency="SATS"
              direction="col"
            />
            <StatItem
              label="24H CHANGE"
              value="N/A" // FIXME: not available from API request
              currency="%"
              direction="col"
              align="center"
            />
            <StatItem
              label="7 DAY CHANGE"
              value="N/A" // FIXME: not available from API request
              currency="%"
              direction="col"
              align="right"
            />
          </div>
        </div>
      </div>
    </>
  );
}<|MERGE_RESOLUTION|>--- conflicted
+++ resolved
@@ -86,11 +86,6 @@
   marketInfo,
 }: SRC20TickHeaderProps) {
   const [isSearchOpen, setIsSearchOpen] = useState(false);
-<<<<<<< HEAD
-
-=======
-  console.log("market===>", marketInfo);
->>>>>>> d182995b
   const tickValue = deployment.tick
     ? (() => {
       console.log("Original tick:", deployment.tick);
