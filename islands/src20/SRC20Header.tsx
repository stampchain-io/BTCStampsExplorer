--- conflicted
+++ resolved
@@ -29,24 +29,6 @@
       </p>
       <div class="flex flex-col-reverse lg:flex-row justify-between w-full border-b border-[#3F2A4E]">
         <div class="flex gap-6 md:gap-8 items-end">
-<<<<<<< HEAD
-          <p
-            class={selectedTab === "all"
-              ? "text-[19px] text-[#7A00F5] font-semibold cursor-pointer pb-4 border-b-4 border-b-[#7A00F5]"
-              : "text-[19px] text-[#B9B9B9] cursor-pointer pb-4"}
-            onClick={() => setTypeOption("src20", "all")}
-          >
-            All
-          </p>
-          <p
-            class={selectedTab === "minting"
-              ? "text-[19px] text-[#7A00F5] font-semibold cursor-pointer pb-4 border-b-4 border-b-[#7A00F5]"
-              : "text-[19px] text-[#B9B9B9] cursor-pointer pb-4"}
-            onClick={() => setTypeOption("src20", "minting")}
-          >
-            Minting
-          </p>
-=======
           {tabs.map((tab) => (
             <p
               key={tab.key}
@@ -60,7 +42,6 @@
               {tab.label}
             </p>
           ))}
->>>>>>> 763cebf6
         </div>
         <div class="flex gap-3">
           <button
