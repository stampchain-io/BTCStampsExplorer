--- conflicted
+++ resolved
@@ -1,10 +1,5 @@
 import { useEffect, useRef, useState } from "preact/hooks";
-<<<<<<< HEAD
 import { Button } from "$components/buttons/ButtonOLD.tsx";
-=======
-import { Button } from "$components/shared/Button.tsx";
-import { SearchStyles } from "./styles.ts";
->>>>>>> 8874b522
 
 export function SRC20SearchClient({
   open2,
