--- conflicted
+++ resolved
@@ -12,12 +12,9 @@
     showButton?: boolean;
   },
 ) {
-<<<<<<< HEAD
   const [isVisible, setIsVisible] = useState(false);
   const [isClosing, setIsClosing] = useState(false);
-=======
   const [visible, setVisible] = useState<boolean>(false);
->>>>>>> 6fde8451
   const [searchTerm, setSearchTerm] = useState("");
   const inputRef = useRef<HTMLInputElement>(null);
   const [error, setError] = useState("");
