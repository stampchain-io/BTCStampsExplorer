import { StampRow, StampSectionProps } from "globals";

import StampSection from "$components/stamp/StampSection.tsx";
import { GetStampingModule } from "$islands/modules/GetStamping.tsx";
import { StampChainModule } from "$islands/modules/StampChain.tsx";
import { CollectionList } from "$islands/collection/CollectionList.tsx";
// import { DeployMintModule } from "$islands/modules/DeployMint.tsx";

export function HomeStampPreview({
  stamps_recent = [],
  stamps_src721 = [],
  stamps_art = [],
  stamps_src20 = [],
  stamps_posh = [],
  collectionData = [],
}: {
  stamps_art: StampRow[];
  stamps_posh: StampRow[];
  stamps_src721: StampRow[];
  stamps_recent: StampRow[];
  stamps_src20: StampRow[];
  collectionData: CollectionRow[];
}) {
  const SectionsLatestArtStamps: StampSectionProps[] = [
    {
      title: "ON-CHAIN MARVELS",
      type: "classic",
      stamps: stamps_art,
      layout: "grid",
      showDetails: false,
    },
  ];

  const SectionsCollections: StampSectionProps[] = [
    {
      title: "POSH",
      type: "posh",
      stamps: stamps_posh,
      layout: "grid",
      showDetails: false,
    },
    {
      title: "RECURSIVE",
      filterBy: "recursive",
      stamps: stamps_src721,
      layout: "row",
      showDetails: false,
    },
  ];

  const SectionsRecentSales: StampSectionProps[] = [
    {
      title: "HOT STAMPS",
      type: "recent",
      stamps: stamps_recent,
      layout: "row",
      isRecentSales: true,
      showDetails: true,
    },
  ];

  const SectionSRC20: StampSectionProps[] = [
    {
      title: "ALL TOKENS",
      type: "src20",
      stamps: stamps_src20,
      layout: "row",
      showDetails: false,
    },
  ];

  return (
    <div className="flex flex-col gap-16 md:gap-36">
      <div className="flex flex-col gap-4 md:gap-8">
        <h1 className="text-5xl 2xl:text-6xl  font-black purple-gradient">
          LATEST ART STAMPS
        </h1>
        <div class="flex flex-col gap-12">
          {SectionsLatestArtStamps.map((section) => (
            <StampSection key={section.type} {...section} />
          ))}
        </div>
      </div>

      <div className="flex flex-col gap-4 md:gap-8">
        <h1 className="text-5xl 2xl:text-6xl font-black purple-gradient bg-clip-text text-transparent">
          COLLECTIONS
        </h1>
        <div class="flex flex-col gap-12">
          {SectionsCollections.map((section) => (
            <StampSection key={section.type} {...section} />
          ))}
        </div>
      </div>

      <div className="flex flex-col gap-4 md:gap-8">
        <h1 class="text-5xl 2xl:text-6xl  font-black gray-gradient">
          FEATURED COLLECTIONS
        </h1>
        <p className="text-[#CCCCCC] text-2xl md:text-5xl font-extralight">
          LOREM IPSUM DOLOR
        </p>

        {/* FEATURED COLLECTIONS */}
        <CollectionList collections={collectionData} />
      </div>

      <div className="flex flex-col gap-4 md:gap-8">
        <h1 className="text-5xl 2xl:text-6xl  font-black purple-gradient">
          RECENT SALES
        </h1>
        <div class="flex flex-col gap-12">
          {SectionsRecentSales.map((section) => (
            <StampSection key={section.type} {...section} />
          ))}
        </div>
      </div>

      <GetStampingModule />

<<<<<<< HEAD
      <div className="flex flex-col gap-4 md:gap-8">
        <h1 className="text-5xl 2xl:text-6xl  font-black purple-gradient">
=======
      {
        /* <div className="flex flex-col gap-4 md:gap-8">
        <h1 className="text-5xl 2xl:text-6xl  font-black bg-gradient-to-r from-[#440066] via-[#660099] to-[#8800CC] bg-clip-text text-transparent">
>>>>>>> e81346e8
          SRC-20 TOKENS
        </h1>
        <div class="flex flex-col gap-12">
          {SectionSRC20.map((section) => (
            <StampSection key={section.type} {...section} />
          ))}
        </div> */
      }
      {/* <DeployMintModule /> */}
    </div>
    // </div>
  );
}<|MERGE_RESOLUTION|>--- conflicted
+++ resolved
@@ -118,14 +118,9 @@
 
       <GetStampingModule />
 
-<<<<<<< HEAD
-      <div className="flex flex-col gap-4 md:gap-8">
-        <h1 className="text-5xl 2xl:text-6xl  font-black purple-gradient">
-=======
       {
         /* <div className="flex flex-col gap-4 md:gap-8">
         <h1 className="text-5xl 2xl:text-6xl  font-black bg-gradient-to-r from-[#440066] via-[#660099] to-[#8800CC] bg-clip-text text-transparent">
->>>>>>> e81346e8
           SRC-20 TOKENS
         </h1>
         <div class="flex flex-col gap-12">
