--- conflicted
+++ resolved
@@ -3,13 +3,7 @@
 import StampSection from "$components/stamp/StampSection.tsx";
 import { GetStampingModule } from "$islands/modules/GetStamping.tsx";
 import { StampChainModule } from "$islands/modules/StampChain.tsx";
-<<<<<<< HEAD
 import { CollectionOverviewArtistContent } from "../collection/CollectionOverviewArtistContent.tsx";
-// import { DeployMintModule } from "$islands/modules/DeployMint.tsx";
-=======
-import { CollectionList } from "$islands/collection/CollectionList.tsx";
-import { Collection } from "globals";
->>>>>>> f535e006
 
 export function HomeStampPreview({
   stamps_recent = [],
@@ -105,13 +99,7 @@
         <p className="text-stamp-text-primary text-2xl mobile-lg:text-5xl font-extralight hidden">
           LOREM IPSUM DOLOR
         </p>
-<<<<<<< HEAD
-
-        {/* FEATURED COLLECTIONS */}
         <CollectionOverviewArtistContent collections={collectionData} />
-=======
-        <CollectionList collections={collectionData} />
->>>>>>> f535e006
       </div>
 
       <div className="flex flex-col gap-4 mobile-lg:gap-8">
