import dayjs from "$dayjs/";
import relativeTime from "$dayjs/plugin/relativeTime";

import { abbreviateAddress } from "utils/util.ts";
import { StampKind } from "$/components/StampKind.tsx";

import { StampRow } from "globals";

dayjs.extend(relativeTime);

export function StampInfo({ stamp }: { stamp: StampRow }) {
  const timestamp = new Date(stamp.block_time);
  const kind = stamp.is_btc_stamp
    ? "stamp"
    : stamp.cpid.startsWith("A")
    ? "cursed"
    : "named";
  return (
    <div class="flex flex-col text-gray-200 bg-[#2B0E49]">
      <div class="flex items-center truncate text-[#C184FF] text-5xl p-6 pb-0">
        <p>
          Stamp: #{stamp.stamp}
        </p>
        {/* <StampKind kind={kind} /> */}
      </div>
      <div class="flex flex-col gap-1 truncate border-b border-[#60626F] text-[#F5F5F5] px-6 py-4">
        <p class="text-xl font-semibold">Counter party ID</p>
        <a
          href={`https://xcp.dev/asset/${stamp.cpid}`}
          target="_blank"
          rel="noopener noreferrer"
          class="text-[#60626F]"
        >
          {stamp.cpid}
        </a>
      </div>
<<<<<<< HEAD
      <div class="flex justify-between items-end gap-1 truncate border-b border-[#60626F] text-[#F5F5F5] px-6 py-4">
        <div className="flex flex-col">
          <p class="text-xl font-semibold">Creator</p>
          <p class="text-[#60626F]">
            {stamp.creator_name
              ? stamp.creator_name
              : (
                <a href={`/wallet/${stamp.creator}`}>
                  {short_address(stamp.creator, 12)}
                </a>
              )}
          </p>
        </div>
        <img
          src="/img/icon_copy_to_clipboard.png"
          className="w-4 h-5 cursor-pointer"
        />
=======
      <div class="flex flex-col gap-1 truncate border-b border-[#60626F] text-[#F5F5F5] px-6 py-4">
        <p class="text-xl font-semibold">Creator</p>
        <p class="text-[#60626F]">
          {stamp.creator_name
            ? stamp.creator_name
            : (
              <a href={`/wallet/${stamp.creator}`}>
                {abbreviateAddress(stamp.creator, 12)}
              </a>
            )}
        </p>
>>>>>>> 34f25362
      </div>
      <div class="flex justify-between items-end gap-1 truncate border-b border-[#60626F] text-[#F5F5F5] px-6 py-4">
        <div className="flex flex-col">
          <p class="text-xl font-semibold">Block #</p>
          <p class="text-[#60626F]">832124</p>
        </div>
        <img
          src="/img/icon_copy_to_clipboard.png"
          className="w-4 h-5 cursor-pointer"
        />
      </div>
<<<<<<< HEAD
      <div class="flex justify-between items-end gap-1 truncate border-b border-[#60626F] text-[#F5F5F5] px-6 py-4">
        <div className="flex flex-col">
          <p class="text-xl font-semibold">TX hash</p>
          <a
            href={`https://www.blockchain.com/explorer/transactions/btc/${stamp.tx_hash}`}
            target="_blank"
            rel="noopener noreferrer"
            class="text-[#60626F]"
          >
            {short_address(stamp.tx_hash, 12)}
          </a>
        </div>
        <img
          src="/img/icon_copy_to_clipboard.png"
          className="w-4 h-5 cursor-pointer"
        />
=======
      <div class="flex flex-col gap-1 truncate border-b border-[#60626F] text-[#F5F5F5] px-6 py-4">
        <p class="text-xl font-semibold">TX hash</p>
        <a
          href={`https://www.blockchain.com/explorer/transactions/btc/${stamp.tx_hash}`}
          target="_blank"
          rel="noopener noreferrer"
          class="text-[#60626F]"
        >
          {abbreviateAddress(stamp.tx_hash, 12)}
        </a>
>>>>>>> 34f25362
      </div>
      <div class="flex flex-col gap-1 truncate border-b border-[#60626F] text-[#F5F5F5] px-6 py-4">
        <p class="text-xl font-semibold">Supply</p>
        <p class="text-[#60626F]">
          {stamp.divisible
            ? (stamp.supply / 100000000).toFixed(2)
            : stamp.supply > 100000
            ? "+100000"
            : stamp.supply}
        </p>
      </div>
      <div class="flex flex-col gap-1 truncate border-b border-[#60626F] text-[#F5F5F5] px-6 py-4">
        <p class="text-xl font-semibold">Locked</p>
        <p class="text-[#60626F]">Yes</p>
      </div>
      <div class="flex flex-col gap-1 truncate border-b border-[#60626F] text-[#F5F5F5] px-6 py-4">
        <p class="text-xl font-semibold">Divisible</p>
        <p class="text-[#60626F]">No</p>
      </div>
      <div class="flex flex-col gap-1 truncate border-b border-[#60626F] text-[#F5F5F5] px-6 py-4">
        <p class="text-xl font-semibold">Keyburned</p>
        <p class="text-[#60626F]">No</p>
      </div>
      <div class="flex flex-col gap-1 truncate border-b border-[#60626F] text-[#F5F5F5] px-6 py-4">
        <p class="text-xl font-semibold">Burned/destroyed</p>
        <p class="text-[#60626F]">840612</p>
      </div>
      <div class="flex flex-col gap-1 truncate text-[#F5F5F5] px-6 py-4">
        <p class="text-xl font-semibold">Created At</p>
        <p class="text-[#60626F]">
          {timestamp.toLocaleDateString()} ({dayjs(timestamp).fromNow()})
        </p>
      </div>
    </div>
  );
}<|MERGE_RESOLUTION|>--- conflicted
+++ resolved
@@ -34,7 +34,6 @@
           {stamp.cpid}
         </a>
       </div>
-<<<<<<< HEAD
       <div class="flex justify-between items-end gap-1 truncate border-b border-[#60626F] text-[#F5F5F5] px-6 py-4">
         <div className="flex flex-col">
           <p class="text-xl font-semibold">Creator</p>
@@ -52,19 +51,6 @@
           src="/img/icon_copy_to_clipboard.png"
           className="w-4 h-5 cursor-pointer"
         />
-=======
-      <div class="flex flex-col gap-1 truncate border-b border-[#60626F] text-[#F5F5F5] px-6 py-4">
-        <p class="text-xl font-semibold">Creator</p>
-        <p class="text-[#60626F]">
-          {stamp.creator_name
-            ? stamp.creator_name
-            : (
-              <a href={`/wallet/${stamp.creator}`}>
-                {abbreviateAddress(stamp.creator, 12)}
-              </a>
-            )}
-        </p>
->>>>>>> 34f25362
       </div>
       <div class="flex justify-between items-end gap-1 truncate border-b border-[#60626F] text-[#F5F5F5] px-6 py-4">
         <div className="flex flex-col">
@@ -76,7 +62,6 @@
           className="w-4 h-5 cursor-pointer"
         />
       </div>
-<<<<<<< HEAD
       <div class="flex justify-between items-end gap-1 truncate border-b border-[#60626F] text-[#F5F5F5] px-6 py-4">
         <div className="flex flex-col">
           <p class="text-xl font-semibold">TX hash</p>
@@ -93,18 +78,6 @@
           src="/img/icon_copy_to_clipboard.png"
           className="w-4 h-5 cursor-pointer"
         />
-=======
-      <div class="flex flex-col gap-1 truncate border-b border-[#60626F] text-[#F5F5F5] px-6 py-4">
-        <p class="text-xl font-semibold">TX hash</p>
-        <a
-          href={`https://www.blockchain.com/explorer/transactions/btc/${stamp.tx_hash}`}
-          target="_blank"
-          rel="noopener noreferrer"
-          class="text-[#60626F]"
-        >
-          {abbreviateAddress(stamp.tx_hash, 12)}
-        </a>
->>>>>>> 34f25362
       </div>
       <div class="flex flex-col gap-1 truncate border-b border-[#60626F] text-[#F5F5F5] px-6 py-4">
         <p class="text-xl font-semibold">Supply</p>
