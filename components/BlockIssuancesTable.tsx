import dayjs from "$dayjs/";
import relativeTime from "$dayjs/plugin/relativeTime";

import { SendRow, StampRow } from "globals";

import Stamp from "$/components/Stamp.tsx";
import { StampKind } from "$/components/StampKind.tsx";

<<<<<<< HEAD
import { short_address } from "$lib/utils/util.ts";
=======
import { abbreviateAddress } from "$lib/utils/util.ts";
import { BlockInfo, SendRow, StampRow } from "globals";
>>>>>>> 34f25362

dayjs.extend(relativeTime);

interface BlockIssuancesTableProps {
  block: {
    block_info: BlockInfo;
    issuances: StampRow[];
    sends: SendRow[];
  };
}

export default function BlockIssuancesTable(props: BlockIssuancesTableProps) {
  const { block_info, issuances } = props.block;

  return (
    <div className="relative overflow-x-auto shadow-md max-h-196">
      <table className="hidden md:table w-full text-sm text-left rtl:text-right text-gray-500 dark:text-gray-400 sm:h-auto">
        <thead className="bg-[#2B0E49] uppercase text-lg text-[#C184FF] border-b border-[#B9B9B9]">
          <tr>
            <th scope="col" className="px-6 py-3">#</th>
            <th scope="col" className="px-6 py-3">Image</th>
            <th scope="col" className="px-6 py-3">Stamp</th>
            <th scope="col" className="px-6 py-3">Kind</th>
            <th scope="col" className="px-6 py-3">cpid</th>
            <th scope="col" className="px-6 py-3">Creator</th>
            <th scope="col" className="px-6 py-3">Supply</th>
            <th scope="col" className="px-6 py-3">Timestamp</th>
          </tr>
        </thead>
        <tbody className="text-[#F5F5F5]">
          {issuances.map((issuance: StampRow, index: number) => {
            const kind = issuance.is_btc_stamp
              ? "stamp"
              : issuance.cpid.startsWith("A")
              ? "cursed"
              : "named";
            return (
              <tr className="bg-[#2B0E49] border-b border-[#B9B9B9]">
                <td className="px-6 py-4">{index + 1}</td>
                <td className="px-0.5 py-0.5">
                  <a href={`/stamp/${issuance.cpid}`}>
                    <Stamp
                      stamp={issuance}
                      className="w-20 h-20 object-contain"
                    />
                  </a>
                </td>
                <td className="px-6 py-4">
                  <a href={`/stamp/${issuance.stamp}`}>
                    {issuance.stamp}
                  </a>
                </td>
                <td className="px-6 py-4 text-sm">
                  <StampKind kind={kind} />
                </td>
                <td className="px-6 py-4 text-sm">
                  <a href={`/stamp/${issuance.cpid}`}>
                    {issuance.cpid}
                  </a>
                </td>
                <td className="px-6 py-4 text-sm">
                  <a href={`/wallet/${issuance.creator}`}>
                    {issuance.creator_name ??
                      abbreviateAddress(issuance.creator)}
                  </a>
                </td>
                <td className="px-6 py-4 text-sm">
                  {issuance.supply
                    ? issuance.supply.toLocaleString(undefined, {
                      maximumFractionDigits: 0,
                    })
                    : "N/A"}
                </td>
                <td className="px-6 py-4 text-sm">
                  {dayjs(Number(block_info.block_time)).fromNow()}
                </td>
              </tr>
            );
          })}
        </tbody>
      </table>
      <div class="flex md:hidden flex-col gap-3">
        {issuances.map((issuance: StampRow, index: number) => {
          const kind = issuance.is_btc_stamp
            ? "stamp"
            : issuance.cpid.startsWith("A")
            ? "cursed"
            : "named";
          return (
            <div className="text-[#F5F5F5] bg-[#2B0E49] border-2 border-[#3F2A4E] p-2">
              <div className="flex justify-between mb-4">
                <div className="flex gap-2">
                  <a href={`/stamp/${issuance.cpid}`}>
                    <Stamp
                      stamp={issuance}
                      className="w-20 h-20 object-contain"
                    />
                  </a>
                  <div className="flex flex-col justify-between">
                    <div className="flex gap-2">
                      <a href={`/stamp/${issuance.stamp}`}>
                        {issuance.stamp}
                      </a>
                      <StampKind kind={kind} />
                    </div>
                    {issuance.supply
                      ? "Supply: " + issuance.supply.toLocaleString(undefined, {
                        maximumFractionDigits: 0,
                      })
                      : "N/A"}
                  </div>
                </div>
                {dayjs(Number(block_info.block_time)).fromNow()}
              </div>
              <div className="flex justify-between text-lg">
                <div>
                  <p>CPID:</p>
                  <a href={`/stamp/${issuance.cpid}`}>
                    {issuance.cpid}
                  </a>
                </div>
                <div>
                  <p>Creator:</p>
                  <a href={`/wallet/${issuance.creator}`}>
                    {issuance.creator_name ?? short_address(issuance.creator)}
                  </a>
                </div>
              </div>
            </div>
          );
        })}
      </div>
    </div>
  );
}<|MERGE_RESOLUTION|>--- conflicted
+++ resolved
@@ -6,12 +6,9 @@
 import Stamp from "$/components/Stamp.tsx";
 import { StampKind } from "$/components/StampKind.tsx";
 
-<<<<<<< HEAD
-import { short_address } from "$lib/utils/util.ts";
-=======
 import { abbreviateAddress } from "$lib/utils/util.ts";
 import { BlockInfo, SendRow, StampRow } from "globals";
->>>>>>> 34f25362
+
 
 dayjs.extend(relativeTime);
 
