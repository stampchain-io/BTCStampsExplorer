/* ===== SRC20 DETAIL PAGE ===== */
import { Handlers } from "$fresh/server.ts";
<<<<<<< HEAD
=======
import { SRC20TickHeader } from "$islands/src20/details/SRC20TickHeader.tsx";
import Table from "$islands/shared/Tables.tsx";
import { HoldersGraph } from "$components/shared/HoldersGraph.tsx";
import ChartWidget from "$islands/src20/ChartWidget.tsx";
>>>>>>> 8874b522
import { SRC20TickPageData } from "$lib/types/src20.d.ts";
import { Src20Controller } from "$server/controller/src20Controller.ts";
import { SRC20TickHeader } from "$src20";
import Table from "$islands/shared/Tables.tsx";
import { HoldersGraph } from "$components/shared/HoldersGraph.tsx";

/* ===== SERVER HANDLER ===== */
export const handler: Handlers = {
  async GET(_req, ctx) {
    try {
      /* ===== TOKEN IDENTIFICATION ===== */
      const rawTick = ctx.params.tick;
      const decodedTick = decodeURIComponent(rawTick);
      const encodedTick = encodeURIComponent(rawTick);

      // Get the base URL from the request
      const url = new URL(_req.url);
      const baseUrl = `${url.protocol}//${url.host}`;

<<<<<<< HEAD
      /* ===== DATA FETCHING ===== */
      const [body, transferCount, mintCount] = await Promise.all([
=======
      const [body, transferCount, mintCount, combinedListings] = await Promise.all([
>>>>>>> 8874b522
        Src20Controller.fetchSrc20TickPageData(decodedTick),
        fetch(`${baseUrl}/api/v2/src20/tick/${encodedTick}?op=TRANSFER&limit=1`)
          .then((r) => r.json()),
        fetch(`${baseUrl}/api/v2/src20/tick/${encodedTick}?op=MINT&limit=1`)
          .then((r) => r.json()),
        fetch(`https://api.stampscan.xyz/utxo/combinedListings?tick=${encodedTick}`).then((r) => r.json())
      ]);

      if (!body) {
        return ctx.renderNotFound();
      }

<<<<<<< HEAD
      /* ===== RESPONSE FORMATTING ===== */
=======
      const highchartsData = combinedListings.map((item, index) => [
        new Date(item.create_time).getTime(),
        item.price,
      ]).sort((a, b) => a[0] - b[0]);

>>>>>>> 8874b522
      body.initialCounts = {
        transfers: transferCount.total || 0,
        mints: mintCount.total || 0,
      };
      body.highcharts = highchartsData || []

      return await ctx.render(body);
    } catch (error) {
      console.error("Error in SRC20 detail page:", error);
      if ((error as Error).message?.includes("not found")) {
        return ctx.renderNotFound();
      }
      return ctx.render({
        error: error instanceof Error ? error.message : "Internal server error",
      });
    }
  },
};

/* ===== TYPES ===== */
interface SRC20TickPageProps {
  data: SRC20TickPageData | { error: string };
}

/* ===== PAGE COMPONENT ===== */
function SRC20TickPage(props: SRC20TickPageProps) {
  /* ===== ERROR HANDLING ===== */
  if ("error" in props.data) {
    return (
      <div class="text-center text-red-500">
        {props.data.error}
      </div>
    );
  }

  const {
    deployment,
    holders,
    mint_status,
    total_mints,
    total_transfers,
    marketInfo,
    highcharts
  } = props.data;

  const tick = deployment.tick;

  /* ===== TABLE CONFIGURATION ===== */
  const tableConfigs = [
    { id: "mints", label: "MINTS" },
    { id: "transfers", label: "TRANSFERS" },
  ];

  /* ===== RENDER ===== */
  return (
    <div class="flex flex-col gap-6">
      <SRC20TickHeader
        deployment={deployment}
        mintStatus={mint_status}
        totalMints={total_mints}
        totalTransfers={total_transfers}
        marketInfo={marketInfo}
      />
      <ChartWidget data={highcharts} />
      <HoldersGraph holders={holders} />
      <Table
        type="src20"
        configs={tableConfigs}
        tick={tick}
      />
    </div>
  );
}
export default SRC20TickPage;<|MERGE_RESOLUTION|>--- conflicted
+++ resolved
@@ -1,12 +1,5 @@
 /* ===== SRC20 DETAIL PAGE ===== */
 import { Handlers } from "$fresh/server.ts";
-<<<<<<< HEAD
-=======
-import { SRC20TickHeader } from "$islands/src20/details/SRC20TickHeader.tsx";
-import Table from "$islands/shared/Tables.tsx";
-import { HoldersGraph } from "$components/shared/HoldersGraph.tsx";
-import ChartWidget from "$islands/src20/ChartWidget.tsx";
->>>>>>> 8874b522
 import { SRC20TickPageData } from "$lib/types/src20.d.ts";
 import { Src20Controller } from "$server/controller/src20Controller.ts";
 import { SRC20TickHeader } from "$src20";
@@ -26,38 +19,28 @@
       const url = new URL(_req.url);
       const baseUrl = `${url.protocol}//${url.host}`;
 
-<<<<<<< HEAD
       /* ===== DATA FETCHING ===== */
       const [body, transferCount, mintCount] = await Promise.all([
-=======
-      const [body, transferCount, mintCount, combinedListings] = await Promise.all([
->>>>>>> 8874b522
         Src20Controller.fetchSrc20TickPageData(decodedTick),
         fetch(`${baseUrl}/api/v2/src20/tick/${encodedTick}?op=TRANSFER&limit=1`)
           .then((r) => r.json()),
         fetch(`${baseUrl}/api/v2/src20/tick/${encodedTick}?op=MINT&limit=1`)
           .then((r) => r.json()),
-        fetch(`https://api.stampscan.xyz/utxo/combinedListings?tick=${encodedTick}`).then((r) => r.json())
+        fetch(
+          `https://api.stampscan.xyz/utxo/combinedListings?tick=${encodedTick}`,
+        ).then((r) => r.json()),
       ]);
 
       if (!body) {
         return ctx.renderNotFound();
       }
 
-<<<<<<< HEAD
       /* ===== RESPONSE FORMATTING ===== */
-=======
-      const highchartsData = combinedListings.map((item, index) => [
-        new Date(item.create_time).getTime(),
-        item.price,
-      ]).sort((a, b) => a[0] - b[0]);
-
->>>>>>> 8874b522
       body.initialCounts = {
         transfers: transferCount.total || 0,
         mints: mintCount.total || 0,
       };
-      body.highcharts = highchartsData || []
+      body.highcharts = highchartsData || [];
 
       return await ctx.render(body);
     } catch (error) {
@@ -95,7 +78,7 @@
     total_mints,
     total_transfers,
     marketInfo,
-    highcharts
+    highcharts,
   } = props.data;
 
   const tick = deployment.tick;
