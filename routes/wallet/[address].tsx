--- conflicted
+++ resolved
@@ -105,11 +105,8 @@
 
         StampController.getStampsCreatedCount(address),
         SRC20MarketService.fetchMarketListingSummary(),
-<<<<<<< HEAD
-
         // SRC101 Balance request
         await Src101Controller.handleSrc101BalanceRequest(address),
-=======
         fetch(
           `${url.origin}/api/v2/src101/balance/${address}?limit=100&offset=0`,
         ).then(async (res) => {
@@ -144,7 +141,6 @@
 
           return data;
         }),
->>>>>>> e2d7e5ca
       ]);
 
       // Process responses and handle errors
