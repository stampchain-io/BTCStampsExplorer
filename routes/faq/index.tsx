import { Head } from "$fresh/runtime.ts";
import Accordion from "$islands/Accordion.tsx";

export default function FAQ() {
  return (
    <>
      <Head>
        <title>Bitcoin Stamps - FAQ</title>
      </Head>
      <div class="text-[#CCCCCC] flex flex-col gap-16 tablet:gap-36 py-24 tablet:py-48">
        <section class="text-center max-w-full mx-auto">
          <h1 class="text-4xl tablet:text-7xl font-black">
            <span class="gray-gradient1">
              YOU'VE GOT QUESTIONS
            </span>
            <br />
            <span class="gray-gradient1">
              WE'VE GOT ANSWERS
            </span>
          </h1>
<<<<<<< HEAD
          <p className="text-base tablet:text-3xl font-medium">
            <span className="font-bold">
            New to Bitcoin Stamps?
            <br />
            Curious to know more?
            </span>   
=======
          <p class="text-base tablet:text-3xl font-medium">
            <span class="font-bold">
              New to Bitcoin Stamps?
              <br />
              Curious to know more?
            </span>
>>>>>>> b959c10c
            <br />
            Explore our comprehensive FAQ to understand this innovative
            technology built on Bitcoin.
          </p>
        </section>

        <section class="flex flex-col gap-6 tablet:gap-12">
          <div>
            <h1 class="text-3xl tablet:text-6xl font-black gray-gradient4 mb-2">
              BITCOIN STAMPS
            </h1>
            <h2 class="text-2xl tablet:text-5xl font-extralight mb-3">
              PERMANENCE FOR PERPETUITY
            </h2>
            <p class="text-sm tablet:text-lg font-medium">
              Bitcoin Stamps are NFTs built on the Counterparty protocol since
              2014, providing a way to store data directly on the Bitcoin
              blockchain, ensuring permanence and immutability. Here's an
              overview of the various stamp types and their historical
              significance:
            </p>
          </div>

          <div class="grid grid-cols-1 tablet:grid-cols-2 gap-6 tablet:gap-12">
            <Accordion title="CLASSIC STAMPS">
              <p class="text-sm tablet:text-lg font-medium">
                Classic Stamps are NFTs built on Counterparty standards from
                2014. Originally intended to be 1:1, creators can now issue
                billions of tokens per stamp. Initially, transactions utilized
                OP_MULTISIG and Base64 encoding, but newer formats like OLGA and
                P2WSH are now included. The goal was to prevent accidental
                spending and improve the resilience of Ordinals data. The first
                Bitcoin Stamp (Stamp 0) was created by Mikeinspace at Block
                779652.
              </p>
            </Accordion>

            <Accordion title="SRC-20">
              <p class="text-sm tablet:text-lg font-medium">
                SRC-20 is a fungible token protocol that directly embeds
                transactions on Bitcoin without relying on Counterparty, as of
                block 796,000. Modeled after BRC-20, this layer only incurs
                standard BTC miner fees and ensures the immutability of the
                data. The first official SRC-20 token (KEVIN) was deployed by
                Reinamora in Block 788041. It's an evolution from
                proof-of-concept into a direct-to-Bitcoin protocol for
                efficiency and security.
              </p>
            </Accordion>

            <Accordion title="SRC-721">
              <p class="text-sm tablet:text-lg font-medium">
                SRC-721 is a standard for recursive NFTs layering multiple
                layers of up to 10 STAMP images. It reduces minting costs by
                referencing on-chain data through JSON within the STAMP. The
                first SRC-721 collection ANIME was created by Derp Herpstein
                from Stampverse.io in Block 788041.
              </p>
            </Accordion>

            <Accordion title="SRC-721r">
              <p class="text-sm tablet:text-lg font-medium">
                SRC-721r is an evolution of the SRC-721 standard, allowing for
                recursive NFT creation by leveraging multiple layers of data
                utilizing not just JSON but also on-chain JS libraries to build
                complex recursion and on-chain web applications. Its structure
                maximizes cost efficiency, making it suitable for larger, more
                detailed and animated art collections such as the Assange
                project.
              </p>
            </Accordion>

            <Accordion title="SRC-101">
              <p class="text-sm tablet:text-lg font-medium">
                SRC-101 introduces a domain name system on Bitcoin Stamps,
                solving the challenge of UTXO-linked assets and ensuring
                immutability. Unlike regular UTXO-based assets, SRC-101 names
                are stamped directly onto the Bitcoin blockchain, allowing for
                permanent records tied to user addresses. The standard prevents
                unintentional spending by separating stamp assets from BTC
                holdings.
              </p>
            </Accordion>

            <Accordion title="OLGA">
              <p class="text-sm tablet:text-lg font-medium">
                OLGA is a new encoding format within the Stamps protocol, which
                eliminates the need for Base64 encoding. It reduces the
                transaction size by 50% and the cost of minting by 60-70%,
                maintaining all original functionality. OLGA's first
                implementation happened in Block 833000. It improves storage
                efficiency for images on the Bitcoin blockchain, enhancing
                accessibility and reducing fees with STAMPS up to 64kb.
              </p>
            </Accordion>

            <Accordion title="POSH STAMPS">
              <p class="text-sm tablet:text-lg font-medium">
                POSH Stamps are an advanced version of cursed stamps integrated
                with the Counterparty asset-naming system. While they do require
                additional steps to acquire XCP to conform to the Counterparty
                Meta-Protocol rules this allows artists to create a vanity name
                on-chain for their STAMPS and collections
              </p>
            </Accordion>
          </div>
        </section>

        <section class="flex flex-col gap-6 tablet:gap-12">
          <div>
            <h1 class="text-3xl tablet:text-6xl font-black gray-gradient4 mb-2">
              GET STARTED
            </h1>
            <h2 class="text-2xl tablet:text-5xl font-extralight mb-3">
              BEGIN YOUR BITCOIN STAMPS JOURNEY
            </h2>
            <p class="text-sm tablet:text-lg font-medium">
              Ready to dive into the world of Bitcoin Stamps? Here's what you
              need to know to get started.
            </p>
          </div>

          <div class="grid grid-cols-1 tablet:grid-cols-2 gap-6 tablet:gap-12">
            <Accordion title="COMPATIBLE WALLETS">
              <p class="text-sm tablet:text-lg font-medium">
                To start creating, sending, and storing Bitcoin Stamps, you'll
                need a compatible wallet. Some options include:
                <ul class="list-disc list-inside mt-2">
                  <li>
                    <a
                      href="https://unisat.io/download"
                      target="_blank"
                      class="underline"
                    >
                      Unisat
                    </a>
                  </li>
                  <li>
                    <a
                      href="https://leather.io/install-extension"
                      target="_blank"
                      class="underline"
                    >
                      Leather
                    </a>
                  </li>
                  <li>
                    <a
                      href="https://www.okx.com/web3"
                      target="_blank"
                      class="underline"
                    >
                      OKX
                    </a>
                  </li>
                  <li>
                    <a
                      href="https://tapwallet.io/"
                      target="_blank"
                      class="underline"
                    >
                      TapWallet
                    </a>
                  </li>
                  <li>
                    <a
                      href="https://phantom.app/download"
                      target="_blank"
                      class="underline"
                    >
                      Phantom
                    </a>
                  </li>
                </ul>
              </p>
            </Accordion>

            <Accordion title="FUND YOUR WALLET">
              <p class="text-sm tablet:text-lg font-medium">
                Ensure that your wallet has enough Bitcoin to cover the cost of
                transactions and inscription fees, which depend on data size and
                network congestion.
              </p>
            </Accordion>

            <Accordion title="CREATE AND SEND STAMPS">
              <p class="text-sm tablet:text-lg font-medium">
                1. Choose a compatible wallet.<br />
                2. Stamp the data by calculating transaction fees based on data
                size and current network conditions.<br />
                3. Broadcast the transaction to the Bitcoin network and wait for
                confirmation.
              </p>
            </Accordion>

            <Accordion title="SUPPORTED FILES AND SIZES">
              <p class="text-sm tablet:text-lg font-medium">
                You can stamp various file types, including images, text, and
                metadata, directly onto the Bitcoin blockchain. File size
                limitations depend on the format (e.g., OLGA encoding) and
                network conditions, as larger files incur higher fees.
                <ul class="list-disc list-inside mt-2">
                  <li>
                    Classic Stamp Format: Uses OP_MULTISIG and Base64 encoding.
                  </li>
                  <li>OLGA: Newer format that reduces file size and fees.</li>
                </ul>
              </p>
            </Accordion>
          </div>
        </section>

        <section class="flex flex-col gap-6 tablet:gap-12">
          <div>
            <h1 class="text-3xl tablet:text-6xl font-black gray-gradient4 mb-2">
              BUYING AND SELLING
            </h1>
            <h2 class="text-2xl tablet:text-5xl font-extralight mb-3">
              NAVIGATE THE STAMP MARKETPLACE
            </h2>
            <p class="text-sm tablet:text-lg font-medium">
              Learn how to buy and sell Bitcoin Stamps efficiently and securely.
            </p>
          </div>

          <div class="grid grid-cols-1 tablet:grid-cols-2 gap-6 tablet:gap-12">
            <Accordion title="STAMP DISPENSERS">
              <p class="text-sm tablet:text-lg font-medium">
                Stamp dispensers provide an easy way to buy Bitcoin Stamps from
                a seller or marketplace. Simply enter the number of Stamps you
                want and the amount of BTC required, then complete the
                transaction. For selling, you can set up a dispenser to automate
                the process of selling your Stamps.
              </p>
            </Accordion>

            <Accordion title="FRONTRUNNING AWARENESS">
              <p class="text-sm tablet:text-lg font-medium">
                Be mindful of "frontrunning" on popular STAMP sales, where bots
                or fast transactions may acquire STAMPS ahead of you. Use timing
                strategies or direct transactions to reduce this risk.
              </p>
            </Accordion>

            <Accordion title="CREATING COLLECTIONS">
              <p class="text-sm tablet:text-lg font-medium">
                To create a collection, stamp a series of related assets,
                ensuring they're stamped with consistent metadata and styles.
                This can help you organize and showcase your art or project.
              </p>
            </Accordion>

            <Accordion title="GET FEATURED">
              <p class="text-sm tablet:text-lg font-medium">
                To get your collection featured on popular marketplaces, ensure
                it meets certain criteria such as originality, completeness, and
                proper metadata stamping.
              </p>
            </Accordion>
          </div>
        </section>

        <section class="flex flex-col gap-6 tablet:gap-12">
          <div>
            <h1 class="text-3xl tablet:text-6xl font-black gray-gradient4 mb-2">
              SRC-20 TOOLS
            </h1>
            <h2 class="text-2xl tablet:text-5xl font-extralight mb-3">
              LEVERAGE FUNGIBLE TOKENS ON BITCOIN
            </h2>
            <p class="text-sm tablet:text-lg font-medium">
              Explore the capabilities of SRC-20 tokens built directly on the
              Bitcoin blockchain.
            </p>
          </div>

          <div class="grid grid-cols-1 tablet:grid-cols-2 gap-6 tablet:gap-12">
            <Accordion title="DEPLOYING SRC-20 TOKENS">
              <p class="text-sm tablet:text-lg font-medium">
                To deploy a SRC-20 token, stamp the transaction on Bitcoin with
                the token's supply and metadata. This makes the token immutable
                and secured by Bitcoin's blockchain.
                <br />
                Visit our step-by-step guide on how to easily deploy a token.
                <div class="flex justify-end md:justify-start">
                  <a
                    href="howto/deploytoken"
                    f-partial="howto/deploytoken"
                    class="uppercase border md:border-2 border-[#999999] rounded-md bg-transparent text-[#999999] font-extrabold w-[63px] md:w-[84px] h-[36px] md:h-[48px] flex justify-center items-center"
                  >
                    How-To
                  </a>
                </div>
              </p>
            </Accordion>

            <Accordion title="MINTING SRC-20 TOKENS">
              <p class="text-sm tablet:text-lg font-medium">
                After deployment, token holders can mint additional SRC-20
                tokens based on the initial supply set in the contract.
                <br />
                Read more about minting tokens in our How-To guide.
                <div class="flex justify-end md:justify-start">
                  <a
                    href="/howto/mint"
                    f-partial="howto/mint"
                    class="uppercase border md:border-2 border-[#999999] rounded-md bg-transparent text-[#999999] font-extrabold w-[63px] md:w-[84px] h-[36px] md:h-[48px] flex justify-center items-center"
                  >
                    How-To
                  </a>
                </div>
              </p>
            </Accordion>

            <Accordion title="TRANSFERRING SRC-20 TOKENS">
              <p class="text-sm tablet:text-lg font-medium">
                Transfer SRC-20 tokens between addresses using a compatible
                wallet. Ensure that fees are calculated based on data size and
                network congestion.
              </p>
            </Accordion>
          </div>
        </section>

        <section class="flex flex-col gap-6 tablet:gap-12">
          <div>
            <h1 class="text-3xl tablet:text-6xl font-black gray-gradient4 mb-2">
              GENERAL FAQ
            </h1>
            <h2 class="text-2xl tablet:text-5xl font-extralight mb-3">
              COMMON QUESTIONS ANSWERED
            </h2>
            <p class="text-sm tablet:text-lg font-medium">
              Find answers to frequently asked questions about Bitcoin Stamps.
            </p>
          </div>

          <div class="grid grid-cols-1 tablet:grid-cols-2 gap-6 tablet:gap-12">
            <Accordion title="BENEFITS OVER OTHER PROTOCOLS">
              <p class="text-sm tablet:text-lg font-medium">
                Stamps provide a more permanent and immutable solution for data
                storage compared to other protocols like Bitcoin Ordinals.
                Stamps ensure the data remains a part of the Bitcoin blockchain
                forever, making it highly resistant to changes in third-party
                platforms or protocols.
              </p>
            </Accordion>

            <Accordion title="SECURITY OF BITCOIN STAMPS">
              <p class="text-sm tablet:text-lg font-medium">
                Yes, Stamps leverage the Bitcoin blockchain's Proof-of-Work
                (PoW) consensus mechanism, making the data tamper-proof once
                confirmed. This ensures long-term data security.
              </p>
            </Accordion>

            <Accordion title="COMPARISON TO BITCOIN ORDINALS">
              <p class="text-sm tablet:text-lg font-medium">
                While both protocols enable data storage on the Bitcoin network,
                Stamps are more focused on permanent and immutable storage by
                embedding data directly into the blockchain.
              </p>
            </Accordion>

            <Accordion title="TRADING AND SELLING STAMPS">
              <p class="text-sm tablet:text-lg font-medium">
                Yes, Bitcoin Stamps can be traded or sold, similar to NFTs.
                However, the trading process is contingent on wallet support and
                platform integration. Many marketplaces are exploring ways to
                trade Stamps more efficiently.
              </p>
            </Accordion>
          </div>
        </section>
      </div>
    </>
  );
}<|MERGE_RESOLUTION|>--- conflicted
+++ resolved
@@ -18,21 +18,12 @@
               WE'VE GOT ANSWERS
             </span>
           </h1>
-<<<<<<< HEAD
-          <p className="text-base tablet:text-3xl font-medium">
-            <span className="font-bold">
-            New to Bitcoin Stamps?
-            <br />
-            Curious to know more?
-            </span>   
-=======
           <p class="text-base tablet:text-3xl font-medium">
             <span class="font-bold">
               New to Bitcoin Stamps?
               <br />
               Curious to know more?
             </span>
->>>>>>> b959c10c
             <br />
             Explore our comprehensive FAQ to understand this innovative
             technology built on Bitcoin.
