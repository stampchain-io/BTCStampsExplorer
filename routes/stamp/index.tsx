--- conflicted
+++ resolved
@@ -13,7 +13,6 @@
 export const handler: Handlers = {
   async GET(req: Request, ctx) {
     const url = new URL(req.url);
-<<<<<<< HEAD
     console.log("[Stamp Handler]", {
       url: url.toString(),
       pathname: url.pathname,
@@ -21,11 +20,7 @@
       headers: Object.fromEntries(req.headers),
     });
 
-    // Fresh framework optimization - skip processing for non-stamp routes
-=======
-    
     // Only process requests for /stamp route
->>>>>>> 8874b522
     if (url.searchParams.has("_fresh") && !url.pathname.startsWith("/stamp")) {
       return new Response(null, { status: 204 });
     }
