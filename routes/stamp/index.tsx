import { api_get_stamps } from "$lib/controller/stamp.ts";
import { HandlerContext, Handlers } from "$fresh/server.ts";
<<<<<<< HEAD
import { PageControl } from "$islands/PageControl.tsx";
=======
import { useNavigator } from "$islands/Navigator/navigator.tsx";
import { useContext } from "preact/hooks";
import { PageControl } from "$components/PageControl.tsx";
import { StampNavigator } from "$islands/StampNavigator.tsx";
import { StampCard } from "$components/StampCard.tsx";
>>>>>>> 6ae82fbe
import { BIG_LIMIT } from "constants";
import { StampRow } from "globals";
import { sort } from "https://deno.land/std@0.211.0/semver/sort.ts";

type StampPageProps = {
  params: {
    stamps: StampRow[];
    total: number;
    page: number;
    pages: number;
    page_size: number;
  };
};

export const handler: Handlers<StampRow> = {
  async GET(req: Request, ctx: HandlerContext) {
    const url = new URL(req.url);
    const filter = url.searchParams.get("filter") || "none";
    const sortBy = url.searchParams.get("sortBy") || "none";
    console.log(sortBy);
    const page = parseInt(url.searchParams.get("page") || "1");
    const page_size = parseInt(url.searchParams.get("limit") || BIG_LIMIT);
    const order = url.searchParams.get("order")?.toUpperCase() || "DESC";
    const { stamps, total, pages, page: pag, page_size: limit } =
      await api_get_stamps(page, page_size, order, sortBy);
    const data = {
      stamps,
      total,
      page: pag,
      pages,
      page_size: limit,
    };
    return await ctx.render(data);
  },
};

export function StampPage(props: StampPageProps) {
  const { stamps, total, page, pages, page_size } = props.data;
<<<<<<< HEAD

=======
  const { sortOption, filterOption } = useNavigator();
  console.log(sortOption, filterOption);

  // console.log(sortOption, filterOption);
  // const sortBy = (sortId: string, data: StampRow[]) => {
  //   console.log(sortId);
  //   if (sortId === "Supply") {
  //     return data.sort((a: StampRow, b: StampRow) => a.supply - b.supply);
  //   } else if (sortId === "Block") {
  //     return data.sort((a: StampRow, b: StampRow) =>
  //       a.block_index - b.block_index
  //     );
  //   }
  //   return data;
  //   // console.log(stamps);
  // };

  // const filterBy = () => {
  // };

  // const data = sortBy(sortOption, stamps);
>>>>>>> 6ae82fbe
  return (
    <div class="w-full flex flex-col items-center">
      <StampNavigator />
      <PageControl
        page={page}
        pages={pages}
        page_size={page_size}
        type={"stamp"}
        stamps={stamps}
      />

      <PageControl
        page={page}
        pages={pages}
        page_size={page_size}
        type={"stamp"}
      />
    </div>
  );
}
export default StampPage;<|MERGE_RESOLUTION|>--- conflicted
+++ resolved
@@ -1,14 +1,6 @@
 import { api_get_stamps } from "$lib/controller/stamp.ts";
 import { HandlerContext, Handlers } from "$fresh/server.ts";
-<<<<<<< HEAD
 import { PageControl } from "$islands/PageControl.tsx";
-=======
-import { useNavigator } from "$islands/Navigator/navigator.tsx";
-import { useContext } from "preact/hooks";
-import { PageControl } from "$components/PageControl.tsx";
-import { StampNavigator } from "$islands/StampNavigator.tsx";
-import { StampCard } from "$components/StampCard.tsx";
->>>>>>> 6ae82fbe
 import { BIG_LIMIT } from "constants";
 import { StampRow } from "globals";
 import { sort } from "https://deno.land/std@0.211.0/semver/sort.ts";
@@ -47,31 +39,6 @@
 
 export function StampPage(props: StampPageProps) {
   const { stamps, total, page, pages, page_size } = props.data;
-<<<<<<< HEAD
-
-=======
-  const { sortOption, filterOption } = useNavigator();
-  console.log(sortOption, filterOption);
-
-  // console.log(sortOption, filterOption);
-  // const sortBy = (sortId: string, data: StampRow[]) => {
-  //   console.log(sortId);
-  //   if (sortId === "Supply") {
-  //     return data.sort((a: StampRow, b: StampRow) => a.supply - b.supply);
-  //   } else if (sortId === "Block") {
-  //     return data.sort((a: StampRow, b: StampRow) =>
-  //       a.block_index - b.block_index
-  //     );
-  //   }
-  //   return data;
-  //   // console.log(stamps);
-  // };
-
-  // const filterBy = () => {
-  // };
-
-  // const data = sortBy(sortOption, stamps);
->>>>>>> 6ae82fbe
   return (
     <div class="w-full flex flex-col items-center">
       <StampNavigator />
