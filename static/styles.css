/* @tailwind is a valid directive for Tailwind CSS */
@tailwind base;
@tailwind components;
@tailwind utilities;

/* Ensure html and body take full height without overflow */
html,
body {
  min-height: 100vh;
  margin: 0;
  padding: 0;
  background-color: #000;
  /* Fallback color */
  overflow-x: hidden;
  overflow-y: auto;
  position: relative !important;
}

.primary-gradient {
  background: linear-gradient(to right, #1f002e00, #14001f7f, #1f002eff);
}

.image-rendering-pixelated {
  position: relative;
}

.image-rendering-pixelated::before {
  content: "";
  position: absolute;
  top: 0;
  left: 0;
  right: 0;
  bottom: 0;
  background-image: repeating-conic-gradient(rgba(128, 128, 128, 0.2) 0% 25%,
      rgba(128, 128, 128, 0.1) 25% 50%);
  background-size: 4px 4px;
  z-index: 1;
}

.image-rendering-pixelated img,
.image-rendering-pixelated iframe,
.image-rendering-pixelated>div {
  position: relative;
  z-index: 2;
}

.image-rendering-pixelated img {
  mix-blend-mode: multiply;
}

/* width */
::-webkit-scrollbar {
  width: 10px;
  height: 10px;
  border-radius: 14px;
}

@media (max-width: 768px) {

  /* Adjust the max-width as needed */
  ::-webkit-scrollbar {
    width: 8px;
    /* Smaller width for mobile */
    height: 8px;
    border-radius: 14px;
  }
}

/* Track */
::-webkit-scrollbar {
  border-radius: 3px;
  height: 6px;
  width: 6px;
}

::-webkit-scrollbar-thumb:hover {
  background: #aa00ff;
}

::-webkit-scrollbar-thumb {
  background: #660099;
  border-radius: 3px;
}

::-webkit-scrollbar-track {
  background: #333333;
  border-radius: 3px;
}

/* New custom scrollbar styles for specific class */
.custom-scrollbar::-webkit-scrollbar {
  width: 28px;
  /* Custom width */
  height: 20px;
  border-radius: 0px;
}

@media (max-width: 768px) {

  /* Adjust the max-width as needed */
  .custom-scrollbar::-webkit-scrollbar {
    width: 17px;
    /* Smaller width for mobile */
    height: 14px;
    border-radius: 0px;
  }
}

.custom-scrollbar::-webkit-scrollbar-track {
  background: #2b0e49;
  /* Custom track color */
  padding: 4px;
  border-radius: 0px;
}

.custom-scrollbar::-webkit-scrollbar-thumb {
  background: #b9b9b9;
  /* Custom handle color */
  border-radius: 0px;
  background-clip: padding-box;
}

.custom-scrollbar::-webkit-scrollbar-thumb:hover {
  background: #d9d9d9;
  /* Custom handle hover color */
}

.scrollbar-grey {
  @apply [&::-webkit-scrollbar-track]:bg-[#CCCCCC] [&::-webkit-scrollbar-thumb]:bg-[#999999] [&::-webkit-scrollbar-thumb:hover]:bg-[#666666];
}

.scrollbar-black {
  @apply [&::-webkit-scrollbar-track]:bg-[#000000]/20 [&::-webkit-scrollbar-thumb]:bg-[#666666] [&::-webkit-scrollbar-thumb:hover]:bg-[#999999];
}

.scrollbar-purple {
  @apply [&::-webkit-scrollbar-track]:bg-[#AA00FF] [&::-webkit-scrollbar-thumb]:bg-[#8800CC] [&::-webkit-scrollbar-thumb:hover]:bg-[#660099];
}

.pixelart {
  image-rendering: pixelated;
  image-rendering: -moz-crisp-edges;
  image-rendering: crisp-edges;
}

.center {
  display: flex;
  align-items: center;
  justify-content: center;
}

.stamp-container {
  position: relative;
  width: 100%;
  height: 100%;
  z-index: 1;
  aspect-ratio: 1;
  /* Force hardware acceleration on iOS */
  -webkit-transform: translateZ(0);
  transform: translateZ(0);
  /* Prevent iOS image stretching */
  -webkit-backface-visibility: hidden;
  backface-visibility: hidden;
}

.stamp-container::before {
  content: "";
  position: absolute;
  top: 0;
  left: 0;
  right: 0;
  bottom: 0;
  background-image: repeating-conic-gradient(rgba(128, 128, 128, 0.2) 0% 25%,
      rgba(128, 128, 128, 0.1) 25% 50%);
  background-size: 4px 4px;
  z-index: 0;
}

/* Add specific iOS handling for SVG */
.stamp-container svg {
  width: 100%;
  height: 100%;
  -webkit-transform: translateZ(0);
  transform: translateZ(0);
  -webkit-backface-visibility: hidden;
  backface-visibility: hidden;
}

.stamp-image {
  position: relative;
  z-index: 2;
  width: 100%;
  height: 100%;
  object-fit: contain;
  /* Add webkit prefix for iOS */
  -webkit-image-rendering: pixelated;
  image-rendering: pixelated;
  image-rendering: -moz-crisp-edges;
  image-rendering: crisp-edges;
  /* Force hardware acceleration on iOS */
  -webkit-transform: translateZ(0);
  transform: translateZ(0);
  /* Prevent iOS image stretching */
  -webkit-backface-visibility: hidden;
  backface-visibility: hidden;
}

.bgGradientTopLeft {
  width: 1728.553px;
  height: 1000px;
  transform: rotate(45deg);
  border-radius: 1728.553px;
  opacity: 0.2;
  background: linear-gradient(113deg, #FA0 23.14%, #406 84.65%);
  filter: blur(50px);
  position: absolute;
  left: -50%;
  top: -4%;
}

.bgGradientTopRight {
  position: absolute;
  top: -350px;
  right: -450px;
  width: 1128px;
  height: 720px;
  transform: rotate(-45deg);
  border-radius: 1128px;
  background: linear-gradient(77deg, #000 9.15%, #493240 50.02%, #F09 90.89%);
  filter: blur(50px);
}

.bgGradientTop {
  @apply absolute top-0 left-0 right-0;
  height: 2000px;
  z-index: 1;
  background:
    radial-gradient(ellipse 100% 25% at 0 5%,
      rgba(1, 1, 1, 0.9),
      transparent) 10%,
    radial-gradient(ellipse 50% 30% at 70% 40%,
      rgba(80, 0, 120, 0.1),
      transparent 90%),
    radial-gradient(ellipse 30% 100% at 70% 0,
      var(--gradient-cyan),
      transparent 80%),
    radial-gradient(ellipse 40% 35% at 35% 5%,
      rgba(120, 80, 0, 0.2),
      transparent 90%),
    radial-gradient(ellipse 20% 60% at 100% 12%,
      var(--gradient-orange),
      transparent 80%),
    radial-gradient(ellipse 30% 30% at 15% 60%,
      rgba(120, 80, 0, 0.1),
      transparent 90%),
    radial-gradient(ellipse 30% 30% at 15% 60%,
      rgba(80, 0, 120, 0.1),
      transparent 90%),
    radial-gradient(ellipse 40% 5% at 120% 80%,
      rgba(0, 120, 80, 0.1),
      transparent 90%),
    radial-gradient(ellipse 60% 15% at 100% 80%,
      var(--gradient-orange),
      transparent 90%),
    radial-gradient(ellipse 80% 30% at 100% 80%,
      var(--gradient-purple),
      transparent 90%),
    linear-gradient(rgba(80, 0, 120, 0.4),
      rgba(0, 0, 0, 1) 60%);
  mask-image: linear-gradient(to bottom,
      black 0%,
      black 80%,
      transparent 100%);
  -webkit-mask-image: linear-gradient(to bottom,
      black 0%,
      black 60%,
      transparent 100%);
  animation:
    fadeInOutOrange 4s linear infinite alternate,
    fadeInOutCyan 4s linear infinite alternate 2s,
    fadeInOutPurple 2s linear infinite alternate;
}

@layer base {

  input[type="number"]::-webkit-inner-spin-button,
  input[type="number"]::-webkit-outer-spin-button {
    -webkit-appearance: none;
    margin: 0;
  }
}

.bgGradientBottom {
  @apply absolute bottom-0 left-0 right-0;
  height: 1000px;
  z-index: 1;
  background:
    radial-gradient(ellipse 75% 100% at 20% 100%,
      rgba(0, 0, 0, 0.9) 10%,
      transparent 70%),
    radial-gradient(ellipse 30% 40% at 30% 60%,
      var(--gradient-orange),
      transparent),
    radial-gradient(ellipse 40% 60% at 30% 60%,
      var(--gradient-purple),
      transparent),
    radial-gradient(ellipse 20% 60% at 0% 90%,
      rgba(120, 80, 0, 0.4),
      transparent),
    radial-gradient(ellipse 40% 15% at 120% 25%,
      var(--gradient-orange),
      transparent),
    radial-gradient(ellipse 80% 30% at 120% 25%,
      rgba(80, 0, 120, 0.3),
      transparent),
    radial-gradient(ellipse 25% 30% at 70% 120%,
      var(--gradient-orange),
      transparent),
    radial-gradient(ellipse 50% 60% at 70% 100%,
      var(--gradient-purple),
      transparent),
    radial-gradient(ellipse 25% 80% at 70% 120%,
      var(--gradient-cyan),
      transparent 80%),
    linear-gradient(rgba(0, 0, 0, 1),
      rgba(120, 80, 0, 0.05));
  mask-image: linear-gradient(to top,
      black 0%,
      black 80%,
      transparent 100%);
  -webkit-mask-image: linear-gradient(to top,
      black 0%,
      black 60%,
      transparent 100%);
  animation:
    fadeInOutOrange 4s linear infinite alternate,
    fadeInOutCyan 4s linear infinite alternate 2s,
    fadeInOutPurple 2s linear infinite alternate;
}


@media (max-width: 768px) {
  .bgGradientTop {
    height: 1000px;
  }

  .bgGradientBottom {
    height: 500px;
  }
}

:root {
  --gradient-orange: rgba(120, 80, 0, 0.1);
  --gradient-purple: rgba(80, 0, 120, 0.2);
  --gradient-cyan: rgba(0, 120, 80, 0.2);
}

@keyframes fadeInOutPurple {
  0% {
    --gradient-purple: rgba(80, 0, 120, 0.2);
  }

  10% {
    --gradient-purple: rgba(80, 0, 120, 0.21);
  }

  20% {
    --gradient-purple: rgba(80, 0, 120, 0.22);
  }

  30% {
    --gradient-purple: rgba(80, 0, 120, 0.23);
  }

  40% {
    --gradient-purple: rgba(80, 0, 120, 0.24);
  }

  50% {
    --gradient-purple: rgba(80, 0, 120, 0.25);
  }

  60% {
    --gradient-purple: rgba(80, 0, 120, 0.26);
  }

  70% {
    --gradient-purple: rgba(80, 0, 120, 0.27);
  }

  80% {
    --gradient-purple: rgba(80, 0, 120, 0.28);
  }

  90% {
    --gradient-purple: rgba(80, 0, 120, 0.29);
  }

  100% {
    --gradient-purple: rgba(80, 0, 120, 0.3);
  }
}

@keyframes fadeInOutOrange {
  0% {
    --gradient-orange: rgba(120, 80, 0, 0.1);
  }

  10% {
    --gradient-orange: rgba(120, 80, 0, 0.105);
  }

  20% {
    --gradient-orange: rgba(120, 80, 0, 0.11);
  }

  30% {
    --gradient-orange: rgba(120, 80, 0, 0.115);
  }

  40% {
    --gradient-orange: rgba(120, 80, 0, 0.12);
  }

  50% {
    --gradient-orange: rgba(120, 80, 0, 0.125);
  }

  60% {
    --gradient-orange: rgba(120, 80, 0, 0.13);
  }

  70% {
    --gradient-orange: rgba(120, 80, 0, 0.135);
  }

  80% {
    --gradient-orange: rgba(120, 80, 0, 0.14);
  }

  90% {
    --gradient-orange: rgba(120, 80, 0, 0.145);
  }

  100% {
    --gradient-orange: rgba(120, 80, 0, 0.15);
  }
}

@keyframes fadeInOutCyan {
  0% {
    --gradient-cyan: rgba(0, 120, 80, 0.15);
  }

  10% {
    --gradient-cyan: rgba(0, 120, 80, 0.155);
  }

  20% {
    --gradient-cyan: rgba(0, 120, 80, 0.16);
  }

  30% {
    --gradient-cyan: rgba(0, 120, 80, 0.165);
  }

  40% {
    --gradient-cyan: rgba(0, 120, 80, 0.17);
  }

  50% {
    --gradient-cyan: rgba(0, 120, 80, 0.175);
  }

  60% {
    --gradient-cyan: rgba(0, 120, 80, 0.18);
  }

  70% {
    --gradient-cyan: rgba(0, 120, 80, 0.185);
  }

  80% {
    --gradient-cyan: rgba(0, 120, 80, 0.19);
  }

  90% {
    --gradient-cyan: rgba(0, 120, 80, 0.195);
  }

  100% {
    --gradient-cyan: rgba(0, 120, 80, 0.20);
  }
}

/* conic gradient for input field animated border */
@property --angle {
  syntax: '<angle>';
  initial-value: 0deg;
  inherits: false;
}

/* remove border radius for input field when dropdown is open */
.input-open input {
  border-bottom-left-radius: 0 !important;
  border-bottom-right-radius: 0 !important;
}

.input-open-right:before,
.input-open-right>* {
  @apply rounded-t-md rounded-bl-md rounded-br-[0px] !important;
}


/* Emoji ticker styling for SRC20 cards */
.emoji-ticker {
  @apply text-stamp-primary-hover;
  font-family: system-ui;
  line-height: 1;
  display: inline-flex;
  align-items: center;
}

/* Remove outline from input fields */
.no-outline:focus-visible {
  outline: 0px solid transparent !important;
  outline-offset: 0 !important;
  outline-style: none !important;
}

/* Animated loader text */
.animated-text-loader span {
  display: inline-block;
  margin: 0 0;
}


.animated-text-loader span {
  animation: fadeInOut 0.6s infinite alternate;
}

.animated-text-loader span:nth-child(1) {
  animation-delay: 0s;
}

.animated-text-loader span:nth-child(2) {
  animation-delay: 0.05s;
}

.animated-text-loader span:nth-child(3) {
  animation-delay: 0.1s;
}

.animated-text-loader span:nth-child(4) {
  animation-delay: 0.15s;
}

.animated-text-loader span:nth-child(5) {
  animation-delay: 0.2s;
}

.animated-text-loader span:nth-child(6) {
  animation-delay: 0.25s;
}

.animated-text-loader span:nth-child(7) {
  animation-delay: 0.3s;
}

@keyframes fadeInOut {
  0% {
    opacity: 1;
  }

  100% {
    opacity: 0;
  }
}

/* Stamp Items Marquee */
.marquee {
  overflow: hidden;
  white-space: nowrap;
}

.marquee-inner {
  width: fit-content;
  display: flex;
  animation: marquee 200s linear infinite;
  animation-play-state: running;
}

.marquee-inner:hover {
  animation-play-state: paused;
}

@keyframes marquee {
  0% {
    transform: translateX(0);
  }

  100% {
    transform: translateX(-100%);
  }
}

<<<<<<< HEAD
/* Custom text styles */
/* Space between paragraphs */
@layer base {
  p {
    margin-bottom: 18px;
  }

  /* Remove margin from last paragraph in a container */
  p:last-child {
    margin-bottom: 0;
  }
}

/* Bold text */
b,
strong {
  font-weight: 600;
}

/* Animated underline for links */
/* Animate right to left - background-position controls the direction of the animation */
.animated-underline {
  font-weight: 700;
  text-decoration: none;
  background-image: linear-gradient(#CCCCCC, #CCCCCC);
  background-position: 0% 100%;
  background-repeat: no-repeat;
  background-size: 100% 2px;
  transition: background-size .3s, color .6s;
  padding-bottom: 3px;
  text-shadow:
    -3px 0 #000,
    /* Left */
    3px 0 #000,
    /* Right */
    0 -3px #000,
    /* Top */
    0 3px #000;
  /* Bottom */
}

.animated-underline:hover,
.animated-underline:focus {
  background-size: 0% 2px;
  color: #999999;
}

/* Animate left to right */
.animated-underline-thin {
  font-weight: 400;
  text-decoration: none;
  background-image: linear-gradient(#CCCCCC, #CCCCCC);
  background-position: 100% 100%;
  background-repeat: no-repeat;
  background-size: 100% 1px;
  transition: background-size .3s, color .6s;
  padding-bottom: 2px;
  text-shadow:
    -2px 0 #000,
    /* Left */
    2px 0 #000,
    /* Right */
    0 -2px #000,
    /* Top */
    0 2px #000;
  /* Bottom */
}

.animated-underline-thin:hover,
.animated-underline-thin:focus {
  background-size: 0% 1px;
  color: #999999;
=======
/* SRC20 Chart Styles */
/* Style for all zoom buttons */
.highcharts-range-selector-buttons rect {
  fill: transparent !important;
  /* Transparent background */
  stroke: #8800cc !important;
  /* Purple border */
  stroke-width: 2px !important;
  /* Border thickness */
  rx: 6px;
  /* Rounded corners */
}

/* Style for zoom button text */
.highcharts-range-selector-buttons text {
  cursor: pointer !important;
  fill: #8800cc !important;
  /* Purple text */
  font-weight: bold;
}

/* Active (selected) button */
.highcharts-range-selector-buttons .highcharts-button-pressed rect {
  fill: #8800cc !important;
  /* Solid purple when selected */
  stroke: #660099 !important;
}

/* Active text color */
.highcharts-range-selector-buttons .highcharts-button-pressed text {
  fill: white !important;
>>>>>>> 8874b522
}<|MERGE_RESOLUTION|>--- conflicted
+++ resolved
@@ -604,7 +604,6 @@
   }
 }
 
-<<<<<<< HEAD
 /* Custom text styles */
 /* Space between paragraphs */
 @layer base {
@@ -677,7 +676,8 @@
 .animated-underline-thin:focus {
   background-size: 0% 1px;
   color: #999999;
-=======
+}
+
 /* SRC20 Chart Styles */
 /* Style for all zoom buttons */
 .highcharts-range-selector-buttons rect {
@@ -709,5 +709,4 @@
 /* Active text color */
 .highcharts-range-selector-buttons .highcharts-button-pressed text {
   fill: white !important;
->>>>>>> 8874b522
 }