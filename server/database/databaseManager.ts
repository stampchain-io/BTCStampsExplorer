--- conflicted
+++ resolved
@@ -83,73 +83,10 @@
   #inMemoryCache: { [key: string]: { data: any; expiry: number } } = {};
   #lastCacheStatusLog: number = 0;
 
-  // Cache statistics tracking
-  private cacheStats = {
-    hits: 0,
-    misses: 0, 
-    sets: 0,
-    errors: 0,
-    lastReported: Date.now()
-  };
-
   constructor(private config: DatabaseConfig) {
-<<<<<<< HEAD
     this.#MAX_RETRIES = this.config.DB_MAX_RETRIES || 5;
     this.#setupLogging();
     this.#logger = getLogger();
-=======
-    this.MAX_RETRIES = this.config.DB_MAX_RETRIES || 5;
-    this.setupLogging();
-    this.logger = getLogger();
-    
-    // Start periodic cache stats reporting every 5 minutes
-    this.startCacheStatsReporting();
-  }
-  
-  private startCacheStatsReporting() {
-    const REPORT_INTERVAL = 5 * 60 * 1000; // 5 minutes
-    setInterval(() => {
-      this.reportCacheStats();
-    }, REPORT_INTERVAL);
-  }
-  
-  private reportCacheStats() {
-    const now = Date.now();
-    const elapsedSeconds = ((now - this.cacheStats.lastReported) / 1000).toFixed(1);
-    const total = this.cacheStats.hits + this.cacheStats.misses;
-    const hitRate = total > 0 ? (this.cacheStats.hits / total * 100).toFixed(2) : "0.00";
-    
-    // Always log stats to stderr for CloudWatch visibility, but respect log level for stdout
-    const logLevel = (this.config.REDIS_LOG_LEVEL || "DEBUG").toUpperCase();
-    const isInfoEnabled = ["DEBUG", "INFO", "TRACE"].includes(logLevel);
-    
-    const statsMessage = `
-*************************************************************************
-                     REDIS CACHE STATISTICS
-*************************************************************************
-Period:             ${elapsedSeconds} seconds
-Cache hits:         ${this.cacheStats.hits}
-Cache misses:       ${this.cacheStats.misses}
-Cache sets:         ${this.cacheStats.sets}
-Cache errors:       ${this.cacheStats.errors}
-Hit rate:           ${hitRate}%
-Redis available:    ${this.redisAvailable ? "YES" : "NO"}
-Redis log level:    ${logLevel}
-*************************************************************************`;
-    
-    // Always log stats to stderr for CloudWatch, but control console.log by log level
-    if (isInfoEnabled) {
-      console.log(statsMessage);
-    }
-    console.error(statsMessage);  // Always log to stderr for CloudWatch visibility
-    
-    // Reset the counters but keep the timestamp
-    this.cacheStats.hits = 0;
-    this.cacheStats.misses = 0;
-    this.cacheStats.sets = 0;
-    this.cacheStats.errors = 0;
-    this.cacheStats.lastReported = now;
->>>>>>> fa11ff6f
   }
 
   public async initialize(): Promise<void> {
@@ -161,17 +98,7 @@
     }
   }
 
-<<<<<<< HEAD
   private #setupLogging(): void {
-=======
-  private setupLogging(): void {
-    // Get Redis log level from environment or config, default to DEBUG
-    const redisLogLevel = this.config.REDIS_LOG_LEVEL || Deno.env.get("REDIS_LOG_LEVEL") || "DEBUG";
-    const level = redisLogLevel.toUpperCase();
-    
-    console.log(`Setting up Redis logging with log level: ${level}`);
-    
->>>>>>> fa11ff6f
     setup({
       handlers: {
         console: new ConsoleHandler(level),
@@ -319,7 +246,6 @@
   }
 
   private async connectToRedis(): Promise<void> {
-<<<<<<< HEAD
     // Safely obtain and parse environment variables with defaults
     const REDIS_CONNECTION_TIMEOUT = parseInt(Deno.env.get("REDIS_TIMEOUT") || "15000");
     const REDIS_DEBUG = Deno.env.get("REDIS_DEBUG") === "true";
@@ -424,87 +350,6 @@
         }
       } else {
         console.log(`[REDIS CONNECTION ERROR] Non-Error object:`, error);
-=======
-    const REDIS_CONNECTION_TIMEOUT = 5000; // 5 seconds timeout
-    const logLevel = (this.config.REDIS_LOG_LEVEL || "DEBUG").toUpperCase();
-    const isInfoEnabled = ["DEBUG", "INFO", "TRACE"].includes(logLevel);
-    const isDebugEnabled = ["DEBUG", "TRACE"].includes(logLevel);
-
-    try {
-      const redisEndpoint = this.config.ELASTICACHE_ENDPOINT;
-      // Add very prominent logging that will be visible in all environments
-      const connectionMessage = `
-*************************************************************************
-🔴 REDIS CONNECTION ATTEMPT: Connecting to Redis at ${redisEndpoint}:6379 with TLS
-*************************************************************************`;
-      
-      // Always log connection attempts to stderr, but respect log level for stdout
-      if (isInfoEnabled) {
-        console.log(connectionMessage);
-      }
-      console.error(connectionMessage); // Always log to stderr to ensure visibility in CloudWatch
-      this.logger.info(`Attempting to connect to Redis at ${redisEndpoint}:6379 with TLS`);
-      
-      this.redisClient = await deadline(
-        connect({
-          hostname: redisEndpoint,
-          port: 6379,
-          tls: true,
-        }),
-        REDIS_CONNECTION_TIMEOUT,
-      );
-      
-      // Test Redis connection by writing and reading a value
-      const testKey = "redis_test_connection";
-      const testValue = `connection_test_${Date.now()}`;
-      await this.redisClient.set(testKey, testValue, { ex: 60 });
-      const retrievedValue = await this.redisClient.get(testKey);
-      
-      const successMessage = `
-*************************************************************************
-✅ REDIS CONNECTION SUCCESSFUL - Test Key: ${testKey}
-   - Write Value: ${testValue}
-   - Read Value:  ${retrievedValue}
-   - Match:       ${retrievedValue === testValue ? 'YES' : 'NO'}
-   - Log Level:   ${logLevel}
-*************************************************************************`;
-      
-      // Log success based on log level
-      if (isInfoEnabled) {
-        console.log(successMessage);
-      }
-      console.error(successMessage); // Always log to stderr to ensure visibility in CloudWatch
-      
-      if (retrievedValue === testValue) {
-        this.logger.info("✅ Redis connection test successful - write and read operations working");
-        
-        // Extra debugging info
-        if (isDebugEnabled) {
-          this.logger.debug(`Redis connection details - endpoint: ${redisEndpoint}, port: 6379, tls: true`);
-        }
-      } else {
-        const warningMessage = `⚠️ Redis connection test partially failed - wrote '${testValue}' but read '${retrievedValue}'`;
-        console.warn(warningMessage);
-        console.error(warningMessage);
-        this.logger.warn(warningMessage);
-      }
-      
-      this.logger.info("Connected to Redis successfully");
-      this.redisAvailable = true;
-      this.redisRetryCount = 0;
-    } catch (error) {
-      // Create very visible error message - always log errors regardless of level
-      const errorMessage = `
-*************************************************************************
-❌ REDIS CONNECTION ERROR: ${error.message}
-*************************************************************************`;
-      
-      console.error(errorMessage);
-      this.logger.error(`❌ Redis connection error: ${error.message}`);
-      
-      if (error instanceof DeadlineError) {
-        throw new Error("Redis connection timed out");
->>>>>>> fa11ff6f
       }
       
       throw new Error(errorMessage);
@@ -640,7 +485,6 @@
   }
 
   private async getCachedData(key: string): Promise<unknown | null> {
-<<<<<<< HEAD
     const REDIS_DEBUG = Deno.env.get("REDIS_DEBUG") === "true";
     
     if (this.#redisClient) {
@@ -686,74 +530,10 @@
             console.log(`[REDIS RECONNECT] Scheduling reconnection attempt in background...`);
             this.#connectToRedisInBackground();
           }
-=======
-    // Enhanced logging to track cache operations
-    const shortKey = key.substring(0, 20);
-    const logLevel = (this.config.REDIS_LOG_LEVEL || "DEBUG").toUpperCase();
-    const isDebugEnabled = ["DEBUG", "TRACE"].includes(logLevel);
-    const isInfoEnabled = ["DEBUG", "INFO", "TRACE"].includes(logLevel);
-    
-    if (this.redisClient) {
-      try {
-        // Start timing for cache performance tracking
-        const startTime = performance.now();
-        const data = await this.redisClient.get(key);
-        const endTime = performance.now();
-        const duration = (endTime - startTime).toFixed(2);
-        
-        if (data) {
-          // Track cache hits in stats
-          this.cacheStats.hits++;
-          
-          // Make cache hits visible in logs based on log level
-          if (isDebugEnabled) {
-            const hitMessage = `🎯 REDIS CACHE HIT [${duration}ms]: ${shortKey}...`;
-            console.log(hitMessage);
-            // Log sample of cache hits to stderr for CloudWatch visibility at INFO level
-            if (isInfoEnabled && Math.random() < 0.1) {
-              console.error(`STATS: ${hitMessage}`);
-            }
-          }
-          return JSON.parse(data);
-        } else {
-          // Track cache misses in stats
-          this.cacheStats.misses++;
-          
-          // Make cache misses visible based on log level
-          if (isDebugEnabled) {
-            const missMessage = `⚠️ REDIS CACHE MISS [${duration}ms]: ${shortKey}...`;
-            console.log(missMessage);
-            // Log more cache misses to help debug cache effectiveness
-            if (isInfoEnabled && Math.random() < 0.2) {
-              console.error(`STATS: ${missMessage}`);
-            }
-          }
-          return null;
-        }
-      } catch (error) {
-        // Track errors in stats - always log errors
-        this.cacheStats.errors++;
-        
-        const errorMessage = `❌ REDIS READ ERROR for key ${shortKey}: ${error.message}`;
-        console.error(errorMessage);
-        this.logger.error("Failed to read from Redis cache:", error);
-        if (this.redisAvailableAtStartup) {
-          this.connectToRedisInBackground();
->>>>>>> fa11ff6f
-        }
-      }
-<<<<<<< HEAD
+        }
+      }
     } else if (REDIS_DEBUG) {
       console.log(`[REDIS CLIENT MISSING] Redis client unavailable for key: ${key.substring(0, 10)}...`);
-=======
-    } else {
-      // Only log client availability issues at INFO level or more verbose
-      if (isInfoEnabled) {
-        const noClientMessage = `❓ REDIS CLIENT NOT AVAILABLE for key: ${shortKey}...`;
-        console.log(noClientMessage);
-        console.error(`STATS: ${noClientMessage}`);
-      }
->>>>>>> fa11ff6f
     }
     
     return this.getInMemoryCachedData(key);
@@ -764,7 +544,6 @@
     data: unknown,
     expiry: number | "never",
   ): Promise<void> {
-<<<<<<< HEAD
     const REDIS_DEBUG = Deno.env.get("REDIS_DEBUG") === "true";
     
     // Always set in-memory cache as fallback regardless of Redis status
@@ -830,80 +609,10 @@
             console.log(`[REDIS RECONNECT] Scheduling reconnection attempt in background...`);
             this.#connectToRedisInBackground();
           }
-=======
-    const shortKey = key.substring(0, 20);
-    const logLevel = (this.config.REDIS_LOG_LEVEL || "DEBUG").toUpperCase();
-    const isDebugEnabled = ["DEBUG", "TRACE"].includes(logLevel);
-    const isInfoEnabled = ["DEBUG", "INFO", "TRACE"].includes(logLevel);
-    
-    if (this.redisClient) {
-      try {
-        // Start timing for cache performance tracking
-        const startTime = performance.now();
-        const value = JSON.stringify(data);
-        const valueSize = value.length;
-        
-        if (expiry === "never") {
-          await this.redisClient.set(key, value);
-          const endTime = performance.now();
-          const duration = (endTime - startTime).toFixed(2);
-          
-          // Track in stats
-          this.cacheStats.sets++;
-          
-          // Only log at appropriate levels
-          if (isDebugEnabled) {
-            const setMessage = `💾 REDIS CACHE SET [${duration}ms] (permanent, ${valueSize} bytes): ${shortKey}...`;
-            console.log(setMessage);
-            
-            // Log sample of sets to stderr for CloudWatch visibility
-            if (isInfoEnabled && Math.random() < 0.1) {
-              console.error(`STATS: ${setMessage}`);
-            }
-          }
-        } else {
-          await this.redisClient.set(key, value, { ex: expiry });
-          const endTime = performance.now();
-          const duration = (endTime - startTime).toFixed(2);
-          
-          // Track in stats
-          this.cacheStats.sets++;
-          
-          // Only log at appropriate levels
-          if (isDebugEnabled) {
-            const setMessage = `💾 REDIS CACHE SET [${duration}ms] (${expiry}s, ${valueSize} bytes): ${shortKey}...`;
-            console.log(setMessage);
-            
-            // Log sample of sets to stderr for CloudWatch visibility
-            if (isInfoEnabled && Math.random() < 0.1) {
-              console.error(`STATS: ${setMessage}`);
-            }
-          }
-        }
-      } catch (error) {
-        // Track errors in stats - always log errors regardless of level
-        this.cacheStats.errors++;
-        
-        const errorMessage = `❌ REDIS WRITE ERROR for key ${shortKey}: ${error.message}`;
-        console.error(errorMessage);
-        this.logger.error("Failed to write to Redis cache:", error);
-        if (this.redisAvailableAtStartup) {
-          this.connectToRedisInBackground();
->>>>>>> fa11ff6f
-        }
-      }
-<<<<<<< HEAD
+        }
+      }
     } else if (REDIS_DEBUG) {
       console.log(`[REDIS CLIENT MISSING] Redis client unavailable for setting key: ${key.substring(0, 10)}...`);
-=======
-    } else {
-      // Only log client unavailability at appropriate levels
-      if (isInfoEnabled) {
-        const noClientMessage = `❓ REDIS CLIENT NOT AVAILABLE for SET, using in-memory cache: ${shortKey}...`;
-        console.log(noClientMessage);
-        console.error(`STATS: ${noClientMessage}`);
-      }
->>>>>>> fa11ff6f
     }
   }
 
